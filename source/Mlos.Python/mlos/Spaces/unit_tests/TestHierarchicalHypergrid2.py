#
# Copyright (c) Microsoft Corporation.
# Licensed under the MIT License.
#
import pickle
import unittest

from mlos.Spaces import CategoricalDimension, Dimension, DiscreteDimension, OrdinalDimension, Point, SimpleHypergrid

class TestHierarchicalHypergrid2(unittest.TestCase):
    """ Tests the improved implementation of the Hypergrids.

    In particular:
    * SimpleHypergrid.join() should attach to the root hypergrid if possible
    * SimpleHypergrids that are hierarchical implement a hierarchical namespace, where a coordinate within
        each subgrid is prefixed with the name of that subgrid:

    """

    def setUp(self):

        self.lru_cache_param_space = SimpleHypergrid(
            name='lru_cache_config',
            dimensions=[
                DiscreteDimension(name='size', min=1, max=2**20),
                OrdinalDimension(name='color', ordered_values=['green', 'orange', 'red'])
            ]
        )

        self.mod_prime_hash_function_param_space = SimpleHypergrid(
            name='mod_prime_hash_function',
            dimensions=[
                OrdinalDimension(name='prime', ordered_values=[1, 2, 3, 5, 7, 11, 13, 17, 19, 23, 29, 31, 37, 41, 43, 47, 53, 59])
            ]
        )

        self.lowest_bits_param_space = SimpleHypergrid(
            name='lowest_bits',
            dimensions=[
                DiscreteDimension(name='num_bits', min=1, max=64)
            ]
        )

        self.binary_search_tree_param_space = SimpleHypergrid(
            name='binary_search_tree',
            dimensions=[
                DiscreteDimension(name='max_depth', min=1, max=2**10)
            ]
        )

        self.linked_list_param_space = SimpleHypergrid(
            name='linked_list',
            dimensions=[
                DiscreteDimension(name='max_length', min=1, max=2**10)
            ]
        )

        self.associative_cache_implementation_param_space = SimpleHypergrid(
            name='associative_cache_config',
            dimensions=[
                CategoricalDimension(name='hash_function_name', values=['mod_prime_hash_function', 'lowest_bits']),
                CategoricalDimension(name='bucket_implementation', values=['single_value', 'binary_search_tree', 'linked_list'])
            ]
        ).join(
            subgrid=self.mod_prime_hash_function_param_space,
            on_external_dimension=CategoricalDimension(name='hash_function_name', values=['mod_prime_hash_function'])
        ).join(
            subgrid=self.lowest_bits_param_space,
            on_external_dimension=CategoricalDimension(name='hash_function_name', values=['lowest_bits'])
        ).join(
            subgrid=self.binary_search_tree_param_space,
            on_external_dimension=CategoricalDimension(name='bucket_implementation', values=['binary_search_tree'])
        ).join(
            subgrid=self.linked_list_param_space,
            on_external_dimension=CategoricalDimension(name='bucket_implementation', values=['linked_list'])
        )

        self.cache_param_space = SimpleHypergrid(
            name='cache_param_space',
            dimensions=[
                CategoricalDimension(name='cache_implementation_name', values=['lru_cache', 'associative_cache'])
            ]
        ).join(
            subgrid=self.lru_cache_param_space,
            on_external_dimension=CategoricalDimension(name='cache_implementation_name', values=['lru_cache'])
        ).join(
            subgrid=self.associative_cache_implementation_param_space,
            on_external_dimension=CategoricalDimension(name='cache_implementation_name', values=['associative_cache'])
        )

    def test_efficient_join(self):
        """ Tests if the join efficiently flattens the tree of hypergrids.

        :return:
        """
        self.assertTrue(self.cache_param_space.name == 'cache_param_space')

        subgrids_joined_on_cache_implementation_name_dimension = set(joined_subgrid.subgrid for joined_subgrid in self.cache_param_space.joined_subgrids_by_pivot_dimension['cache_implementation_name'])
        self.assertTrue(self.lru_cache_param_space in subgrids_joined_on_cache_implementation_name_dimension)
        self.assertTrue(self.associative_cache_implementation_param_space in subgrids_joined_on_cache_implementation_name_dimension)

        subgrids_joined_on_hash_function_name_dimension = set(guest_subgrid.subgrid for guest_subgrid in self.associative_cache_implementation_param_space.joined_subgrids_by_pivot_dimension['hash_function_name'])
        self.assertTrue(self.mod_prime_hash_function_param_space in subgrids_joined_on_hash_function_name_dimension)
        self.assertTrue(self.lowest_bits_param_space in subgrids_joined_on_hash_function_name_dimension)

        subgrids_joined_on_bucket_implementation_dimension = set(guest_subgrid.subgrid for guest_subgrid in self.associative_cache_implementation_param_space.joined_subgrids_by_pivot_dimension['bucket_implementation'])
        self.assertTrue(self.binary_search_tree_param_space in subgrids_joined_on_bucket_implementation_dimension)
        self.assertTrue(self.linked_list_param_space in subgrids_joined_on_bucket_implementation_dimension)

    def test_name_flattening(self):
        num_tests = 1000

        for i in range(num_tests):
            random_config = self.cache_param_space.random()

            flat_dimensions = []
            for dimension_name, value in random_config:
                original_dimension = self.cache_param_space[dimension_name]
                flat_dimension = original_dimension.copy()
                flat_dimension.name = Dimension.flatten_dimension_name(dimension_name)
                flat_dimensions.append(flat_dimension)

            # Let's create a flat hypergrid that contains that random_config
            flat_cache_param_space = SimpleHypergrid(
                name=f"Flat{self.cache_param_space.name}",
                dimensions=flat_dimensions
            )

            flat_random_config = random_config.flat_copy()
            self.assertTrue(flat_random_config in flat_cache_param_space)

            # let's try another random config
            another_random_config = self.cache_param_space.random()
            flattened_config = another_random_config.flat_copy()
            try:
                if flattened_config in flat_cache_param_space:
                    ...
                self.assertTrue(True)
            except:
                self.assertTrue(False)

    def test_that_getitem_returns_subgrid(self):
        """ Tests if we can use the __getitem__ operator to retrieve a subgrid.

        :return:
        """
        lru_cache_param_space = self.cache_param_space['lru_cache_config']
        for _ in range(1000):
            self.assertTrue(lru_cache_param_space.random() in self.lru_cache_param_space)
            self.assertTrue(self.lru_cache_param_space.random() in lru_cache_param_space)

    def test_that_getitem_returns_dimensions(self):
        """ Tests if we can use the __getitem__ operator to retrieve a dimension.

        :return:
        """
        cache_implementation_dimension = self.cache_param_space["cache_implementation_name"]
        self.assertTrue(cache_implementation_dimension ==CategoricalDimension(name='cache_implementation_name', values=['lru_cache', 'associative_cache']))
        num_bits_dimension = self.cache_param_space["associative_cache_config"]["lowest_bits"]["num_bits"]
        self.assertTrue(num_bits_dimension == self.lowest_bits_param_space["num_bits"])

    def test_getitem_throws(self):
        with self.assertRaises(KeyError):
            self.cache_param_space["non_existent_dimension"]

    def test_that_collision_throws(self):
        """ Test that if we try to join on a subgrid that has the same name as an existing dimension, we throw.

        This is because the __getitem__ can return either a dimension or a subgrid, so their names cannot collide.

        :return:
        """
        with self.assertRaises(ValueError):
            SimpleHypergrid(
                name="collisions",
                dimensions=[
                    CategoricalDimension(name="associative_cache_config", values=[True, False]),
                    CategoricalDimension(name='cache_implementation_name', values=['lru_cache', 'associative_cache'])
                ]
            ).join(
                subgrid=self.associative_cache_implementation_param_space,
                on_external_dimension=CategoricalDimension(name='cache_implementation_name', values=['associative_cache'])
            )

    def test_pickling(self):
        for _ in range(100):
            random_point = self.cache_param_space.random()
            pickled = pickle.dumps(random_point)
            unpickled = pickle.loads(pickled)
            self.assertTrue(unpickled == random_point)
<<<<<<< HEAD


=======
>>>>>>> 0637f169

<|MERGE_RESOLUTION|>--- conflicted
+++ resolved
@@ -1,196 +1,191 @@
-#
-# Copyright (c) Microsoft Corporation.
-# Licensed under the MIT License.
-#
-import pickle
-import unittest
-
-from mlos.Spaces import CategoricalDimension, Dimension, DiscreteDimension, OrdinalDimension, Point, SimpleHypergrid
-
-class TestHierarchicalHypergrid2(unittest.TestCase):
-    """ Tests the improved implementation of the Hypergrids.
-
-    In particular:
-    * SimpleHypergrid.join() should attach to the root hypergrid if possible
-    * SimpleHypergrids that are hierarchical implement a hierarchical namespace, where a coordinate within
-        each subgrid is prefixed with the name of that subgrid:
-
-    """
-
-    def setUp(self):
-
-        self.lru_cache_param_space = SimpleHypergrid(
-            name='lru_cache_config',
-            dimensions=[
-                DiscreteDimension(name='size', min=1, max=2**20),
-                OrdinalDimension(name='color', ordered_values=['green', 'orange', 'red'])
-            ]
-        )
-
-        self.mod_prime_hash_function_param_space = SimpleHypergrid(
-            name='mod_prime_hash_function',
-            dimensions=[
-                OrdinalDimension(name='prime', ordered_values=[1, 2, 3, 5, 7, 11, 13, 17, 19, 23, 29, 31, 37, 41, 43, 47, 53, 59])
-            ]
-        )
-
-        self.lowest_bits_param_space = SimpleHypergrid(
-            name='lowest_bits',
-            dimensions=[
-                DiscreteDimension(name='num_bits', min=1, max=64)
-            ]
-        )
-
-        self.binary_search_tree_param_space = SimpleHypergrid(
-            name='binary_search_tree',
-            dimensions=[
-                DiscreteDimension(name='max_depth', min=1, max=2**10)
-            ]
-        )
-
-        self.linked_list_param_space = SimpleHypergrid(
-            name='linked_list',
-            dimensions=[
-                DiscreteDimension(name='max_length', min=1, max=2**10)
-            ]
-        )
-
-        self.associative_cache_implementation_param_space = SimpleHypergrid(
-            name='associative_cache_config',
-            dimensions=[
-                CategoricalDimension(name='hash_function_name', values=['mod_prime_hash_function', 'lowest_bits']),
-                CategoricalDimension(name='bucket_implementation', values=['single_value', 'binary_search_tree', 'linked_list'])
-            ]
-        ).join(
-            subgrid=self.mod_prime_hash_function_param_space,
-            on_external_dimension=CategoricalDimension(name='hash_function_name', values=['mod_prime_hash_function'])
-        ).join(
-            subgrid=self.lowest_bits_param_space,
-            on_external_dimension=CategoricalDimension(name='hash_function_name', values=['lowest_bits'])
-        ).join(
-            subgrid=self.binary_search_tree_param_space,
-            on_external_dimension=CategoricalDimension(name='bucket_implementation', values=['binary_search_tree'])
-        ).join(
-            subgrid=self.linked_list_param_space,
-            on_external_dimension=CategoricalDimension(name='bucket_implementation', values=['linked_list'])
-        )
-
-        self.cache_param_space = SimpleHypergrid(
-            name='cache_param_space',
-            dimensions=[
-                CategoricalDimension(name='cache_implementation_name', values=['lru_cache', 'associative_cache'])
-            ]
-        ).join(
-            subgrid=self.lru_cache_param_space,
-            on_external_dimension=CategoricalDimension(name='cache_implementation_name', values=['lru_cache'])
-        ).join(
-            subgrid=self.associative_cache_implementation_param_space,
-            on_external_dimension=CategoricalDimension(name='cache_implementation_name', values=['associative_cache'])
-        )
-
-    def test_efficient_join(self):
-        """ Tests if the join efficiently flattens the tree of hypergrids.
-
-        :return:
-        """
-        self.assertTrue(self.cache_param_space.name == 'cache_param_space')
-
-        subgrids_joined_on_cache_implementation_name_dimension = set(joined_subgrid.subgrid for joined_subgrid in self.cache_param_space.joined_subgrids_by_pivot_dimension['cache_implementation_name'])
-        self.assertTrue(self.lru_cache_param_space in subgrids_joined_on_cache_implementation_name_dimension)
-        self.assertTrue(self.associative_cache_implementation_param_space in subgrids_joined_on_cache_implementation_name_dimension)
-
-        subgrids_joined_on_hash_function_name_dimension = set(guest_subgrid.subgrid for guest_subgrid in self.associative_cache_implementation_param_space.joined_subgrids_by_pivot_dimension['hash_function_name'])
-        self.assertTrue(self.mod_prime_hash_function_param_space in subgrids_joined_on_hash_function_name_dimension)
-        self.assertTrue(self.lowest_bits_param_space in subgrids_joined_on_hash_function_name_dimension)
-
-        subgrids_joined_on_bucket_implementation_dimension = set(guest_subgrid.subgrid for guest_subgrid in self.associative_cache_implementation_param_space.joined_subgrids_by_pivot_dimension['bucket_implementation'])
-        self.assertTrue(self.binary_search_tree_param_space in subgrids_joined_on_bucket_implementation_dimension)
-        self.assertTrue(self.linked_list_param_space in subgrids_joined_on_bucket_implementation_dimension)
-
-    def test_name_flattening(self):
-        num_tests = 1000
-
-        for i in range(num_tests):
-            random_config = self.cache_param_space.random()
-
-            flat_dimensions = []
-            for dimension_name, value in random_config:
-                original_dimension = self.cache_param_space[dimension_name]
-                flat_dimension = original_dimension.copy()
-                flat_dimension.name = Dimension.flatten_dimension_name(dimension_name)
-                flat_dimensions.append(flat_dimension)
-
-            # Let's create a flat hypergrid that contains that random_config
-            flat_cache_param_space = SimpleHypergrid(
-                name=f"Flat{self.cache_param_space.name}",
-                dimensions=flat_dimensions
-            )
-
-            flat_random_config = random_config.flat_copy()
-            self.assertTrue(flat_random_config in flat_cache_param_space)
-
-            # let's try another random config
-            another_random_config = self.cache_param_space.random()
-            flattened_config = another_random_config.flat_copy()
-            try:
-                if flattened_config in flat_cache_param_space:
-                    ...
-                self.assertTrue(True)
-            except:
-                self.assertTrue(False)
-
-    def test_that_getitem_returns_subgrid(self):
-        """ Tests if we can use the __getitem__ operator to retrieve a subgrid.
-
-        :return:
-        """
-        lru_cache_param_space = self.cache_param_space['lru_cache_config']
-        for _ in range(1000):
-            self.assertTrue(lru_cache_param_space.random() in self.lru_cache_param_space)
-            self.assertTrue(self.lru_cache_param_space.random() in lru_cache_param_space)
-
-    def test_that_getitem_returns_dimensions(self):
-        """ Tests if we can use the __getitem__ operator to retrieve a dimension.
-
-        :return:
-        """
-        cache_implementation_dimension = self.cache_param_space["cache_implementation_name"]
-        self.assertTrue(cache_implementation_dimension ==CategoricalDimension(name='cache_implementation_name', values=['lru_cache', 'associative_cache']))
-        num_bits_dimension = self.cache_param_space["associative_cache_config"]["lowest_bits"]["num_bits"]
-        self.assertTrue(num_bits_dimension == self.lowest_bits_param_space["num_bits"])
-
-    def test_getitem_throws(self):
-        with self.assertRaises(KeyError):
-            self.cache_param_space["non_existent_dimension"]
-
-    def test_that_collision_throws(self):
-        """ Test that if we try to join on a subgrid that has the same name as an existing dimension, we throw.
-
-        This is because the __getitem__ can return either a dimension or a subgrid, so their names cannot collide.
-
-        :return:
-        """
-        with self.assertRaises(ValueError):
-            SimpleHypergrid(
-                name="collisions",
-                dimensions=[
-                    CategoricalDimension(name="associative_cache_config", values=[True, False]),
-                    CategoricalDimension(name='cache_implementation_name', values=['lru_cache', 'associative_cache'])
-                ]
-            ).join(
-                subgrid=self.associative_cache_implementation_param_space,
-                on_external_dimension=CategoricalDimension(name='cache_implementation_name', values=['associative_cache'])
-            )
-
-    def test_pickling(self):
-        for _ in range(100):
-            random_point = self.cache_param_space.random()
-            pickled = pickle.dumps(random_point)
-            unpickled = pickle.loads(pickled)
-            self.assertTrue(unpickled == random_point)
-<<<<<<< HEAD
-
-
-=======
->>>>>>> 0637f169
-
+#
+# Copyright (c) Microsoft Corporation.
+# Licensed under the MIT License.
+#
+import pickle
+import unittest
+
+from mlos.Spaces import CategoricalDimension, Dimension, DiscreteDimension, OrdinalDimension, Point, SimpleHypergrid
+
+class TestHierarchicalHypergrid2(unittest.TestCase):
+    """ Tests the improved implementation of the Hypergrids.
+
+    In particular:
+    * SimpleHypergrid.join() should attach to the root hypergrid if possible
+    * SimpleHypergrids that are hierarchical implement a hierarchical namespace, where a coordinate within
+        each subgrid is prefixed with the name of that subgrid:
+
+    """
+
+    def setUp(self):
+
+        self.lru_cache_param_space = SimpleHypergrid(
+            name='lru_cache_config',
+            dimensions=[
+                DiscreteDimension(name='size', min=1, max=2**20),
+                OrdinalDimension(name='color', ordered_values=['green', 'orange', 'red'])
+            ]
+        )
+
+        self.mod_prime_hash_function_param_space = SimpleHypergrid(
+            name='mod_prime_hash_function',
+            dimensions=[
+                OrdinalDimension(name='prime', ordered_values=[1, 2, 3, 5, 7, 11, 13, 17, 19, 23, 29, 31, 37, 41, 43, 47, 53, 59])
+            ]
+        )
+
+        self.lowest_bits_param_space = SimpleHypergrid(
+            name='lowest_bits',
+            dimensions=[
+                DiscreteDimension(name='num_bits', min=1, max=64)
+            ]
+        )
+
+        self.binary_search_tree_param_space = SimpleHypergrid(
+            name='binary_search_tree',
+            dimensions=[
+                DiscreteDimension(name='max_depth', min=1, max=2**10)
+            ]
+        )
+
+        self.linked_list_param_space = SimpleHypergrid(
+            name='linked_list',
+            dimensions=[
+                DiscreteDimension(name='max_length', min=1, max=2**10)
+            ]
+        )
+
+        self.associative_cache_implementation_param_space = SimpleHypergrid(
+            name='associative_cache_config',
+            dimensions=[
+                CategoricalDimension(name='hash_function_name', values=['mod_prime_hash_function', 'lowest_bits']),
+                CategoricalDimension(name='bucket_implementation', values=['single_value', 'binary_search_tree', 'linked_list'])
+            ]
+        ).join(
+            subgrid=self.mod_prime_hash_function_param_space,
+            on_external_dimension=CategoricalDimension(name='hash_function_name', values=['mod_prime_hash_function'])
+        ).join(
+            subgrid=self.lowest_bits_param_space,
+            on_external_dimension=CategoricalDimension(name='hash_function_name', values=['lowest_bits'])
+        ).join(
+            subgrid=self.binary_search_tree_param_space,
+            on_external_dimension=CategoricalDimension(name='bucket_implementation', values=['binary_search_tree'])
+        ).join(
+            subgrid=self.linked_list_param_space,
+            on_external_dimension=CategoricalDimension(name='bucket_implementation', values=['linked_list'])
+        )
+
+        self.cache_param_space = SimpleHypergrid(
+            name='cache_param_space',
+            dimensions=[
+                CategoricalDimension(name='cache_implementation_name', values=['lru_cache', 'associative_cache'])
+            ]
+        ).join(
+            subgrid=self.lru_cache_param_space,
+            on_external_dimension=CategoricalDimension(name='cache_implementation_name', values=['lru_cache'])
+        ).join(
+            subgrid=self.associative_cache_implementation_param_space,
+            on_external_dimension=CategoricalDimension(name='cache_implementation_name', values=['associative_cache'])
+        )
+
+    def test_efficient_join(self):
+        """ Tests if the join efficiently flattens the tree of hypergrids.
+
+        :return:
+        """
+        self.assertTrue(self.cache_param_space.name == 'cache_param_space')
+
+        subgrids_joined_on_cache_implementation_name_dimension = set(joined_subgrid.subgrid for joined_subgrid in self.cache_param_space.joined_subgrids_by_pivot_dimension['cache_implementation_name'])
+        self.assertTrue(self.lru_cache_param_space in subgrids_joined_on_cache_implementation_name_dimension)
+        self.assertTrue(self.associative_cache_implementation_param_space in subgrids_joined_on_cache_implementation_name_dimension)
+
+        subgrids_joined_on_hash_function_name_dimension = set(guest_subgrid.subgrid for guest_subgrid in self.associative_cache_implementation_param_space.joined_subgrids_by_pivot_dimension['hash_function_name'])
+        self.assertTrue(self.mod_prime_hash_function_param_space in subgrids_joined_on_hash_function_name_dimension)
+        self.assertTrue(self.lowest_bits_param_space in subgrids_joined_on_hash_function_name_dimension)
+
+        subgrids_joined_on_bucket_implementation_dimension = set(guest_subgrid.subgrid for guest_subgrid in self.associative_cache_implementation_param_space.joined_subgrids_by_pivot_dimension['bucket_implementation'])
+        self.assertTrue(self.binary_search_tree_param_space in subgrids_joined_on_bucket_implementation_dimension)
+        self.assertTrue(self.linked_list_param_space in subgrids_joined_on_bucket_implementation_dimension)
+
+    def test_name_flattening(self):
+        num_tests = 1000
+
+        for i in range(num_tests):
+            random_config = self.cache_param_space.random()
+
+            flat_dimensions = []
+            for dimension_name, value in random_config:
+                original_dimension = self.cache_param_space[dimension_name]
+                flat_dimension = original_dimension.copy()
+                flat_dimension.name = Dimension.flatten_dimension_name(dimension_name)
+                flat_dimensions.append(flat_dimension)
+
+            # Let's create a flat hypergrid that contains that random_config
+            flat_cache_param_space = SimpleHypergrid(
+                name=f"Flat{self.cache_param_space.name}",
+                dimensions=flat_dimensions
+            )
+
+            flat_random_config = random_config.flat_copy()
+            self.assertTrue(flat_random_config in flat_cache_param_space)
+
+            # let's try another random config
+            another_random_config = self.cache_param_space.random()
+            flattened_config = another_random_config.flat_copy()
+            try:
+                if flattened_config in flat_cache_param_space:
+                    ...
+                self.assertTrue(True)
+            except:
+                self.assertTrue(False)
+
+    def test_that_getitem_returns_subgrid(self):
+        """ Tests if we can use the __getitem__ operator to retrieve a subgrid.
+
+        :return:
+        """
+        lru_cache_param_space = self.cache_param_space['lru_cache_config']
+        for _ in range(1000):
+            self.assertTrue(lru_cache_param_space.random() in self.lru_cache_param_space)
+            self.assertTrue(self.lru_cache_param_space.random() in lru_cache_param_space)
+
+    def test_that_getitem_returns_dimensions(self):
+        """ Tests if we can use the __getitem__ operator to retrieve a dimension.
+
+        :return:
+        """
+        cache_implementation_dimension = self.cache_param_space["cache_implementation_name"]
+        self.assertTrue(cache_implementation_dimension ==CategoricalDimension(name='cache_implementation_name', values=['lru_cache', 'associative_cache']))
+        num_bits_dimension = self.cache_param_space["associative_cache_config"]["lowest_bits"]["num_bits"]
+        self.assertTrue(num_bits_dimension == self.lowest_bits_param_space["num_bits"])
+
+    def test_getitem_throws(self):
+        with self.assertRaises(KeyError):
+            self.cache_param_space["non_existent_dimension"]
+
+    def test_that_collision_throws(self):
+        """ Test that if we try to join on a subgrid that has the same name as an existing dimension, we throw.
+
+        This is because the __getitem__ can return either a dimension or a subgrid, so their names cannot collide.
+
+        :return:
+        """
+        with self.assertRaises(ValueError):
+            SimpleHypergrid(
+                name="collisions",
+                dimensions=[
+                    CategoricalDimension(name="associative_cache_config", values=[True, False]),
+                    CategoricalDimension(name='cache_implementation_name', values=['lru_cache', 'associative_cache'])
+                ]
+            ).join(
+                subgrid=self.associative_cache_implementation_param_space,
+                on_external_dimension=CategoricalDimension(name='cache_implementation_name', values=['associative_cache'])
+            )
+
+    def test_pickling(self):
+        for _ in range(100):
+            random_point = self.cache_param_space.random()
+            pickled = pickle.dumps(random_point)
+            unpickled = pickle.loads(pickled)
+            self.assertTrue(unpickled == random_point)
+