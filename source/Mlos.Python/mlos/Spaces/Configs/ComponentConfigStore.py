#
# Copyright (c) Microsoft Corporation.
# Licensed under the MIT License.
#
from typing import Dict

from mlos.Exceptions import PointOutOfDomainException
from mlos.Spaces import Hypergrid, Point
from mlos.Spaces.Configs.NamedConfig import NamedConfig

class ComponentConfigStore:
    """ A place for a component to keep its named configs and the Hypergrid describing its parameter space.

    Right now such functionality is spread across XYZConfig classes which presents the following problems:
        * Instances of these classes are mostly superfluous because they generally only wrap a Point() instance.
        * There is not really a good place to put a description of each parameter for users to discover it.
        * It's a pain to write and for most uses unnecessary since the Point instance has all the required information.

    """
    def __init__(self, parameter_space: Hypergrid, default: Point, description: str = None):

        assert isinstance(parameter_space, Hypergrid)
        assert default in parameter_space

        self.parameter_space = parameter_space
        self._default = default
        self.description = description

        self._named_configs: Dict[str, Point] = {'default': default}

        # Optionally each config can have a description stored in this dict:
        #   key: config name
        #   value: config description
        self._named_configs_descriptions: Dict[str, str] = {'default': 'default'}

    @property
    def default(self):
        return self._default.copy()

    def is_valid_config(self, config_point: Point):
        return config_point in self.parameter_space

    def add_config_by_name(self, config_point: Point, config_name: str, description: str = None) -> None:
        if config_point not in self.parameter_space:
<<<<<<< HEAD
            raise PointOutOfDomainException(f"The supplied point: {config_point.to_json(indent=2)} does not belong to the components parameter space \n{self.parameter_space}")
=======
            raise PointOutOfDomainException(f"The supplied point: {config_point.to_json(indent=2)} "
                                            f"does not belong to the components parameter space \n{self.parameter_space}")
>>>>>>> 1a313f43

        self._named_configs[config_name] = config_point
        self._named_configs_descriptions[config_name] = description

    def list_named_configs(self):
        return [
            NamedConfig(name=config_name, config_point=config_point, description=self._named_configs_descriptions[config_name])
            for config_name, config_point in self._named_configs.items()
        ]

    def get_config_by_name(self, name: str) -> str:
        # Throws a Key error if config not found, which is exactly what we want to throw.
        #
        return self._named_configs[name].copy()
<|MERGE_RESOLUTION|>--- conflicted
+++ resolved
@@ -1,64 +1,60 @@
-#
-# Copyright (c) Microsoft Corporation.
-# Licensed under the MIT License.
-#
-from typing import Dict
-
-from mlos.Exceptions import PointOutOfDomainException
-from mlos.Spaces import Hypergrid, Point
-from mlos.Spaces.Configs.NamedConfig import NamedConfig
-
-class ComponentConfigStore:
-    """ A place for a component to keep its named configs and the Hypergrid describing its parameter space.
-
-    Right now such functionality is spread across XYZConfig classes which presents the following problems:
-        * Instances of these classes are mostly superfluous because they generally only wrap a Point() instance.
-        * There is not really a good place to put a description of each parameter for users to discover it.
-        * It's a pain to write and for most uses unnecessary since the Point instance has all the required information.
-
-    """
-    def __init__(self, parameter_space: Hypergrid, default: Point, description: str = None):
-
-        assert isinstance(parameter_space, Hypergrid)
-        assert default in parameter_space
-
-        self.parameter_space = parameter_space
-        self._default = default
-        self.description = description
-
-        self._named_configs: Dict[str, Point] = {'default': default}
-
-        # Optionally each config can have a description stored in this dict:
-        #   key: config name
-        #   value: config description
-        self._named_configs_descriptions: Dict[str, str] = {'default': 'default'}
-
-    @property
-    def default(self):
-        return self._default.copy()
-
-    def is_valid_config(self, config_point: Point):
-        return config_point in self.parameter_space
-
-    def add_config_by_name(self, config_point: Point, config_name: str, description: str = None) -> None:
-        if config_point not in self.parameter_space:
-<<<<<<< HEAD
-            raise PointOutOfDomainException(f"The supplied point: {config_point.to_json(indent=2)} does not belong to the components parameter space \n{self.parameter_space}")
-=======
-            raise PointOutOfDomainException(f"The supplied point: {config_point.to_json(indent=2)} "
-                                            f"does not belong to the components parameter space \n{self.parameter_space}")
->>>>>>> 1a313f43
-
-        self._named_configs[config_name] = config_point
-        self._named_configs_descriptions[config_name] = description
-
-    def list_named_configs(self):
-        return [
-            NamedConfig(name=config_name, config_point=config_point, description=self._named_configs_descriptions[config_name])
-            for config_name, config_point in self._named_configs.items()
-        ]
-
-    def get_config_by_name(self, name: str) -> str:
-        # Throws a Key error if config not found, which is exactly what we want to throw.
-        #
-        return self._named_configs[name].copy()
+#
+# Copyright (c) Microsoft Corporation.
+# Licensed under the MIT License.
+#
+from typing import Dict
+
+from mlos.Exceptions import PointOutOfDomainException
+from mlos.Spaces import Hypergrid, Point
+from mlos.Spaces.Configs.NamedConfig import NamedConfig
+
+class ComponentConfigStore:
+    """ A place for a component to keep its named configs and the Hypergrid describing its parameter space.
+
+    Right now such functionality is spread across XYZConfig classes which presents the following problems:
+        * Instances of these classes are mostly superfluous because they generally only wrap a Point() instance.
+        * There is not really a good place to put a description of each parameter for users to discover it.
+        * It's a pain to write and for most uses unnecessary since the Point instance has all the required information.
+
+    """
+    def __init__(self, parameter_space: Hypergrid, default: Point, description: str = None):
+
+        assert isinstance(parameter_space, Hypergrid)
+        assert default in parameter_space
+
+        self.parameter_space = parameter_space
+        self._default = default
+        self.description = description
+
+        self._named_configs: Dict[str, Point] = {'default': default}
+
+        # Optionally each config can have a description stored in this dict:
+        #   key: config name
+        #   value: config description
+        self._named_configs_descriptions: Dict[str, str] = {'default': 'default'}
+
+    @property
+    def default(self):
+        return self._default.copy()
+
+    def is_valid_config(self, config_point: Point):
+        return config_point in self.parameter_space
+
+    def add_config_by_name(self, config_point: Point, config_name: str, description: str = None) -> None:
+        if config_point not in self.parameter_space:
+            raise PointOutOfDomainException(f"The supplied point: {config_point.to_json(indent=2)} "
+                                            f"does not belong to the components parameter space \n{self.parameter_space}")
+
+        self._named_configs[config_name] = config_point
+        self._named_configs_descriptions[config_name] = description
+
+    def list_named_configs(self):
+        return [
+            NamedConfig(name=config_name, config_point=config_point, description=self._named_configs_descriptions[config_name])
+            for config_name, config_point in self._named_configs.items()
+        ]
+
+    def get_config_by_name(self, name: str) -> str:
+        # Throws a Key error if config not found, which is exactly what we want to throw.
+        #
+        return self._named_configs[name].copy()