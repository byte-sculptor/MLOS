--- conflicted
+++ resolved
@@ -1,173 +1,154 @@
-#
-# Copyright (c) Microsoft Corporation.
-# Licensed under the MIT License.
-#
-from mlos.Examples.SmartCache.CacheImplementations.CacheEntry import CacheEntry
-from mlos.Examples.SmartCache.CacheImplementations.LruCache import LruCache, lru_cache_config_store
-from mlos.Examples.SmartCache.CacheImplementations.MruCache import MruCache, mru_cache_config_store
-from mlos.Examples.SmartCache.MlosInterface import PushRuntimeDecisionContext, ReconfigurationRuntimeDecisionContext
-from mlos.Examples.SmartCache.MlosInterface.MlosTelemetryMessages import SmartCacheGet, SmartCachePush, SmartCacheEvict
-
-from mlos.Mlos.Infrastructure.ConfigurationManager import Configuration
-from mlos.Mlos.SDK import MlosObject, MlosSmartComponentRuntimeAttributes
-
-from mlos.Spaces import CategoricalDimension, Point, SimpleHypergrid
-from mlos.Spaces.Configs.ComponentConfigStore import ComponentConfigStore
-
-
-smart_cache_config_store = ComponentConfigStore(
-    parameter_space=SimpleHypergrid(
-        name='smart_cache_config',
-        dimensions=[
-            CategoricalDimension(name='implementation', values=['LRU', 'MRU'])
-        ]
-    ).join(
-        subgrid=lru_cache_config_store.parameter_space,
-        on_external_dimension=CategoricalDimension(name='implementation', values=['LRU'])
-    ).join(
-        subgrid=mru_cache_config_store.parameter_space,
-        on_external_dimension=CategoricalDimension(name='implementation', values=['MRU'])
-    ),
-    default=Point(implementation='LRU', lru_cache_config=lru_cache_config_store.default)
-)
-
-
-class SmartCache:
-    """ A tunable and observable cache that takes advantage of Mlos.
-
-    The goal here is to provide a bunch of cache implementations that are parameterizable.
-
-    Parameters
-    ----------
-    logger : Logger
-        Logger to use.
-
-    Attributes
-    ----------
-    RuntimeAttributes : MlosSmartComponentRuntimeAttributes
-    parameter_search_space : SimpleHypergrid
-    default_config : Point
-    telemetry_message_types : list
-    runtime_decision_contexts : list
-    """
-
-    # Used during registration
-    RuntimeAttributes = MlosSmartComponentRuntimeAttributes(
-        smart_component_name="SmartCache",
-        attribute_names=[]
-    )
-
-<<<<<<< HEAD
-    parameter_search_space = SimpleHypergrid(
-        name='smart_cache_config',
-        dimensions=[
-            CategoricalDimension(name='implementation', values=['LRU', 'MRU'])
-        ]
-    ).join(
-        subgrid=lru_cache_config_store.parameter_space,
-        on_external_dimension=CategoricalDimension(name='implementation', values=['LRU'])
-    ).join(
-        subgrid=mru_cache_config_store.parameter_space,
-        on_external_dimension=CategoricalDimension(name='implementation', values=['MRU'])
-    )
-
-    # Used if no intelligence is hooked up
-    default_config = Point(implementation='LRU', lru_cache_config=lru_cache_config_store.default)
-
-=======
->>>>>>> a3d8348c
-    # Used to inform the Mlos Global Context about all types of telemetry messages that this component can emit
-    telemetry_message_types = [
-        (SmartCachePush, 0b1),
-        (SmartCacheGet, 0b10),
-        (SmartCacheEvict, 0b100),
-    ]
-
-    # Used to inform the Mlos Global Context about all types of runtime decisions that can be expected
-    runtime_decision_contexts = [
-        PushRuntimeDecisionContext,
-        ReconfigurationRuntimeDecisionContext,
-    ]
-
-    default_config = smart_cache_config_store.default
-    parameter_search_space = smart_cache_config_store.parameter_space
-
-    def __init__(self, logger):
-        self.logger = logger
-        self.mlos_object = MlosObject(
-            smart_component_type=type(self),
-            smart_component_runtime_attributes=self.RuntimeAttributes(component_id=id(self))
-        )
-        self.current_config = Configuration(component_type=SmartCache, values=smart_cache_config_store.default, id=-1)
-        self.cache_implementation = LruCache(max_size=self.current_config.values.lru_cache_config.cache_size, logger=self.logger)
-        self.mlos_object.register()
-
-        self.reconfigure()
-
-    def __del__(self):
-        self.mlos_object.unregister()
-
-    def __iter__(self):
-        return self.cache_implementation.__iter__()
-
-    def __len__(self):
-        return len(self.cache_implementation)
-
-    def __contains__(self, item):
-        return item in self.cache_implementation
-
-    def push(self, key, value):
-        self.reconfigure() # TODO: make this less frequent
-
-        if key in self:
-            return
-
-        should_push = self.mlos_object.make_runtime_decision(PushRuntimeDecisionContext(
-            mlos_object=self.mlos_object,
-            current_config=self.current_config
-        ))
-
-        if not should_push:
-            return
-
-        if self.mlos_object.is_message_type_enabled(SmartCachePush):
-            # Note that we hide this behind an 'is_enabled' check. This is for the cases
-            # when assembling the message itself can be expensive.
-            self.mlos_object.send_telemetry_message(SmartCachePush(key=key))
-        cache_entry = CacheEntry(key, value)
-
-        evicted_cache_entry = self.cache_implementation.push(cache_entry)
-
-        if evicted_cache_entry is not None:
-            # Note that here we skip the 'is message type enabled check' since assembling the message is cheap and
-            # the check can be done by mlos_object
-            self.mlos_object.send_telemetry_message(SmartCacheEvict(key=evicted_cache_entry.key))
-
-
-    def get(self, key):
-        if key not in self.cache_implementation:
-            self.mlos_object.send_telemetry_message(SmartCacheGet(key=key, was_hit=False))
-            return None
-        self.mlos_object.send_telemetry_message(SmartCacheGet(key=key, was_hit=True))
-        return self.cache_implementation.get(key)
-
-
-    def reconfigure(self):
-        """ Reconfigures the cache according to the configuration present in self.mlos_object
-
-        :return:
-        """
-        smart_cache_reconfiguration_decision_runtime_context = ReconfigurationRuntimeDecisionContext(self.mlos_object)
-        should_reconfigure = self.mlos_object.make_runtime_decision(smart_cache_reconfiguration_decision_runtime_context)
-        if not should_reconfigure or self.current_config == self.mlos_object.config or self.mlos_object.config is None:
-            return
-
-        self.current_config = self.mlos_object.config
-        self.logger.debug(f"Reconfiguring. New config values: {self.current_config.values.to_json()}")
-
-        if self.current_config.values.implementation == 'LRU':
-            self.cache_implementation = LruCache(max_size=self.current_config.values.lru_cache_config.cache_size, logger=self.logger)
-        elif self.current_config.values.implementation == 'MRU':
-            self.cache_implementation = MruCache(max_size=self.current_config.values.mru_cache_config.cache_size, logger=self.logger)
-        else:
-            raise RuntimeError("Invalid config")
+#
+# Copyright (c) Microsoft Corporation.
+# Licensed under the MIT License.
+#
+from mlos.Examples.SmartCache.CacheImplementations.CacheEntry import CacheEntry
+from mlos.Examples.SmartCache.CacheImplementations.LruCache import LruCache, lru_cache_config_store
+from mlos.Examples.SmartCache.CacheImplementations.MruCache import MruCache, mru_cache_config_store
+from mlos.Examples.SmartCache.MlosInterface import PushRuntimeDecisionContext, ReconfigurationRuntimeDecisionContext
+from mlos.Examples.SmartCache.MlosInterface.MlosTelemetryMessages import SmartCacheGet, SmartCachePush, SmartCacheEvict
+
+from mlos.Mlos.Infrastructure.ConfigurationManager import Configuration
+from mlos.Mlos.SDK import MlosObject, MlosSmartComponentRuntimeAttributes
+
+from mlos.Spaces import CategoricalDimension, Point, SimpleHypergrid
+from mlos.Spaces.Configs.ComponentConfigStore import ComponentConfigStore
+
+
+smart_cache_config_store = ComponentConfigStore(
+    parameter_space=SimpleHypergrid(
+        name='smart_cache_config',
+        dimensions=[
+            CategoricalDimension(name='implementation', values=['LRU', 'MRU'])
+        ]
+    ).join(
+        subgrid=lru_cache_config_store.parameter_space,
+        on_external_dimension=CategoricalDimension(name='implementation', values=['LRU'])
+    ).join(
+        subgrid=mru_cache_config_store.parameter_space,
+        on_external_dimension=CategoricalDimension(name='implementation', values=['MRU'])
+    ),
+    default=Point(implementation='LRU', lru_cache_config=lru_cache_config_store.default)
+)
+
+
+class SmartCache:
+    """ A tunable and observable cache that takes advantage of Mlos.
+
+    The goal here is to provide a bunch of cache implementations that are parameterizable.
+
+    Parameters
+    ----------
+    logger : Logger
+        Logger to use.
+
+    Attributes
+    ----------
+    RuntimeAttributes : MlosSmartComponentRuntimeAttributes
+    parameter_search_space : SimpleHypergrid
+    default_config : Point
+    telemetry_message_types : list
+    runtime_decision_contexts : list
+    """
+
+    # Used during registration
+    RuntimeAttributes = MlosSmartComponentRuntimeAttributes(
+        smart_component_name="SmartCache",
+        attribute_names=[]
+    )
+
+    # Used to inform the Mlos Global Context about all types of telemetry messages that this component can emit
+    telemetry_message_types = [
+        (SmartCachePush, 0b1),
+        (SmartCacheGet, 0b10),
+        (SmartCacheEvict, 0b100),
+    ]
+
+    # Used to inform the Mlos Global Context about all types of runtime decisions that can be expected
+    runtime_decision_contexts = [
+        PushRuntimeDecisionContext,
+        ReconfigurationRuntimeDecisionContext,
+    ]
+
+    default_config = smart_cache_config_store.default
+    parameter_search_space = smart_cache_config_store.parameter_space
+
+    def __init__(self, logger):
+        self.logger = logger
+        self.mlos_object = MlosObject(
+            smart_component_type=type(self),
+            smart_component_runtime_attributes=self.RuntimeAttributes(component_id=id(self))
+        )
+        self.current_config = Configuration(component_type=SmartCache, values=smart_cache_config_store.default, id=-1)
+        self.cache_implementation = LruCache(max_size=self.current_config.values.lru_cache_config.cache_size, logger=self.logger)
+        self.mlos_object.register()
+
+        self.reconfigure()
+
+    def __del__(self):
+        self.mlos_object.unregister()
+
+    def __iter__(self):
+        return self.cache_implementation.__iter__()
+
+    def __len__(self):
+        return len(self.cache_implementation)
+
+    def __contains__(self, item):
+        return item in self.cache_implementation
+
+    def push(self, key, value):
+        self.reconfigure() # TODO: make this less frequent
+
+        if key in self:
+            return
+
+        should_push = self.mlos_object.make_runtime_decision(PushRuntimeDecisionContext(
+            mlos_object=self.mlos_object,
+            current_config=self.current_config
+        ))
+
+        if not should_push:
+            return
+
+        if self.mlos_object.is_message_type_enabled(SmartCachePush):
+            # Note that we hide this behind an 'is_enabled' check. This is for the cases
+            # when assembling the message itself can be expensive.
+            self.mlos_object.send_telemetry_message(SmartCachePush(key=key))
+        cache_entry = CacheEntry(key, value)
+
+        evicted_cache_entry = self.cache_implementation.push(cache_entry)
+
+        if evicted_cache_entry is not None:
+            # Note that here we skip the 'is message type enabled check' since assembling the message is cheap and
+            # the check can be done by mlos_object
+            self.mlos_object.send_telemetry_message(SmartCacheEvict(key=evicted_cache_entry.key))
+
+
+    def get(self, key):
+        if key not in self.cache_implementation:
+            self.mlos_object.send_telemetry_message(SmartCacheGet(key=key, was_hit=False))
+            return None
+        self.mlos_object.send_telemetry_message(SmartCacheGet(key=key, was_hit=True))
+        return self.cache_implementation.get(key)
+
+
+    def reconfigure(self):
+        """ Reconfigures the cache according to the configuration present in self.mlos_object
+
+        :return:
+        """
+        smart_cache_reconfiguration_decision_runtime_context = ReconfigurationRuntimeDecisionContext(self.mlos_object)
+        should_reconfigure = self.mlos_object.make_runtime_decision(smart_cache_reconfiguration_decision_runtime_context)
+        if not should_reconfigure or self.current_config == self.mlos_object.config or self.mlos_object.config is None:
+            return
+
+        self.current_config = self.mlos_object.config
+        self.logger.debug(f"Reconfiguring. New config values: {self.current_config.values.to_json()}")
+
+        if self.current_config.values.implementation == 'LRU':
+            self.cache_implementation = LruCache(max_size=self.current_config.values.lru_cache_config.cache_size, logger=self.logger)
+        elif self.current_config.values.implementation == 'MRU':
+            self.cache_implementation = MruCache(max_size=self.current_config.values.mru_cache_config.cache_size, logger=self.logger)
+        else:
+            raise RuntimeError("Invalid config")