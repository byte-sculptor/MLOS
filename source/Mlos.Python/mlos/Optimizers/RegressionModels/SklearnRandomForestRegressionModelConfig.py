#
# Copyright (c) Microsoft Corporation.
# Licensed under the MIT License.
#
from enum import Enum

from mlos.Spaces import SimpleHypergrid, ContinuousDimension, DiscreteDimension, CategoricalDimension, Point
from mlos.Spaces.Configs.DefaultConfigMeta import DefaultConfigMeta

<<<<<<< HEAD
class SklearnRandomForestRegressionModelConfig(DefaultConfigMeta):
=======
class SklearnRandomForestRegressionModelConfig(metaclass=DefaultConfigMeta):
>>>>>>> 1a313f43
    class MaxFeatures(Enum):
        """
        The number of features to consider when looking for the best split
            - If "auto", then `max_features=n_features`.
            - If "sqrt", then `max_features=sqrt(n_features)`.
            - If "log2", then `max_features=log2(n_features)`.
            - If None, then `max_features=n_features`.
        """
        AUTO = "auto"
        SQRT = "sqrt"
        LOG2 = "log2"

    class Criterion(Enum):
        """
        The function to measure the quality of a split. Supported criteria
            are "mse" for the mean squared error, which is equal to variance
            reduction as feature selection criterion, and "mae" for the mean
            absolute error.
        """
        MSE = "mse"
        MAE = "mae"

    CONFIG_SPACE = SimpleHypergrid(
        name="sklearn_random_forest_regression_model_config",
        dimensions=[
            DiscreteDimension(name="n_estimators", min=1, max=2 ** 10),
            CategoricalDimension(name="criterion", values=[criterion.value for criterion in Criterion]),
            DiscreteDimension(name="max_depth", min=0, max=2 ** 10),
            ContinuousDimension(name="min_samples_split", min=2, max=2 ** 10),
            ContinuousDimension(name="min_samples_leaf", min=1, max=2 ** 10),
            ContinuousDimension(name="min_weight_fraction_leaf", min=0, max=0.5),
            CategoricalDimension(name="max_features", values=[max_feature.value for max_feature in MaxFeatures]),
            DiscreteDimension(name="max_leaf_nodes", min=0, max=2 ** 10),
            ContinuousDimension(name="min_impurity_decrease", min=0, max=2 ** 10),
            CategoricalDimension(name="bootstrap", values=[False, True]),
            CategoricalDimension(name="oob_score", values=[False, True]),
            DiscreteDimension(name="n_jobs", min=1, max=2 ** 10),
            CategoricalDimension(name="warm_start", values=[False, True]),
            ContinuousDimension(name="ccp_alpha", min=0, max=2 ** 10),
            ContinuousDimension(name="max_samples", min=0, max=2 ** 10)
        ]
    )

    _DEFAULT = Point(
        n_estimators=100,
        criterion=Criterion.MSE.value,
        max_depth=0,  # overloading 0 as None to deal with sklearn param type interpretation
        min_samples_split=2,
        min_samples_leaf=1,
        min_weight_fraction_leaf=0.0,
        max_features=MaxFeatures.AUTO.value,
        max_leaf_nodes=0,  # overloading 0 as None to deal with sklearn param type interpretation
        min_impurity_decrease=0,
        bootstrap=True,
        oob_score=False,
        n_jobs=1,
        warm_start=False,
        ccp_alpha=0,
        max_samples=0
    )

    @classmethod
    def contains(cls, config):
        return Point(
            n_estimators=config.n_estimators,
            criterion=config.criterion,
            max_depth=config.max_depth,
            min_samples_split=config.min_samples_split,
            min_samples_leaf=config.min_samples_leaf,
            min_weight_fraction_leaf=config.min_weight_fraction_leaf,
            max_features=config.max_features,
            max_leaf_nodes=config.max_leaf_nodes,
            min_impurity_decrease=config.min_impurity_decrease,
            bootstrap=config.bootstrap,
            oob_score=config.oob_score,
            n_jobs=config.n_jobs,
            warm_start=config.warm_start,
            ccp_alpha=config.ccp_alpha,
            max_samples=config.max_samples
        ) in cls.CONFIG_SPACE

    @classmethod
    def create_from_config_point(cls, config_point):
        assert cls.contains(config_point)
        config_key_value_pairs = {param_name: value for param_name, value in config_point}
        return cls(**config_key_value_pairs)

    def __init__(
            self,
            n_estimators=_DEFAULT.n_estimators,
            criterion=_DEFAULT.criterion,
            max_depth=_DEFAULT.max_depth,
            min_samples_split=_DEFAULT.min_samples_split,
            min_samples_leaf=_DEFAULT.min_samples_leaf,
            min_weight_fraction_leaf=_DEFAULT.min_weight_fraction_leaf,
            max_features=_DEFAULT.max_features,
            max_leaf_nodes=_DEFAULT.max_leaf_nodes,
            min_impurity_decrease=_DEFAULT.min_impurity_decrease,
            bootstrap=_DEFAULT.bootstrap,
            oob_score=_DEFAULT.oob_score,
            n_jobs=_DEFAULT.n_jobs,
            warm_start=_DEFAULT.warm_start,
            ccp_alpha=_DEFAULT.ccp_alpha,
            max_samples=_DEFAULT.max_samples
    ):
        """
        Random Forest parameters:
        :param n_estimators: The number of trees in the forest.
        :param criterion: The function to measure the quality of a split. Supported criteria
            are "mse" for the mean squared error, which is equal to variance
            reduction as feature selection criterion, and "mae" for the mean
            absolute error.
        :param max_depth: The maximum depth of the tree. If None, then nodes are expanded until
            all leaves are pure or until all leaves contain less than min_samples_split samples.
        :param min_samples_split: The minimum number of samples required to split an internal node
        :param min_samples_leaf: The minimum number of samples required to be at a leaf node.
            A split point at any depth will only be considered if it leaves at
            least ``min_samples_leaf`` training samples in each of the left and
            right branches.  This may have the effect of smoothing the model,
            especially in regression.
        :param min_weight_fraction_leaf: The minimum weighted fraction of the sum total of weights (of all
            the input samples) required to be at a leaf node.
        :param max_features: The number of features to consider when looking for the best split
            - If "auto", then `max_features=n_features`.
            - If "sqrt", then `max_features=sqrt(n_features)`.
            - If "log2", then `max_features=log2(n_features)`.
            - If None, then `max_features=n_features`.
        :param max_leaf_nodes: Grow trees with ``max_leaf_nodes`` in best-first fashion.
        :param min_impurity_decrease: A node will be split if this split induces a decrease of the impurity
            greater than or equal to this value.
        :param bootstrap: Whether bootstrap samples are used when building trees. If False, the
            whole dataset is used to build each tree.
        :param oob_score: Whether to use out-of-bag samples to estimate the R^2 on unseen data.
        :param n_jobs: The number of jobs to run in parallel. :meth:`fit`, :meth:`predict`,
            :meth:`decision_path` and :meth:`apply` are all parallelized over the
            trees.
        :param warm_start: When set to ``True``, reuse the solution of the previous call to fit
            and add more estimators to the ensemble, otherwise, just fit a whole
            new forest.
        :param ccp_alpha: Complexity parameter used for Minimal Cost-Complexity Pruning. The
            subtree with the largest cost complexity that is smaller than
            ``ccp_alpha`` will be chosen.
            .. versionadded:: 0.22
        :param max_samples: If bootstrap is True, the number of samples to draw from X
            to train each base estimator.
        """
        self.n_estimators = n_estimators
        self.criterion = criterion
        self.max_depth = max_depth
        self.min_samples_split = min_samples_split
        self.min_samples_leaf = min_samples_leaf
        self.min_weight_fraction_leaf = min_weight_fraction_leaf
        self.max_features = max_features
        self.max_leaf_nodes = max_leaf_nodes
        self.min_impurity_decrease = min_impurity_decrease
        self.bootstrap = bootstrap
        self.oob_score = oob_score
        self.n_jobs = n_jobs
        self.warm_start = warm_start
        self.ccp_alpha = ccp_alpha
        self.max_samples = max_samples

    # sklearn random forest regressor interprets max_depth = None differently than an int value
    #  so mapping max_depth=0 to None here
    @property
    def max_depth_value(self):
        if self.max_depth == 0:
            return None
        return self.max_depth

    @property
    # similar mapping here as for max_depth
    def max_leaf_nodes_value(self):
        if self.max_leaf_nodes == 0 or self.max_leaf_nodes == 1:
            return None
        return self.max_leaf_nodes

    @property
    # similar mapping here as for max_depth
    def max_sample_value(self):
        if self.max_samples == 0:
            return None
        return self.max_samples
<|MERGE_RESOLUTION|>--- conflicted
+++ resolved
@@ -1,197 +1,193 @@
-#
-# Copyright (c) Microsoft Corporation.
-# Licensed under the MIT License.
-#
-from enum import Enum
-
-from mlos.Spaces import SimpleHypergrid, ContinuousDimension, DiscreteDimension, CategoricalDimension, Point
-from mlos.Spaces.Configs.DefaultConfigMeta import DefaultConfigMeta
-
-<<<<<<< HEAD
-class SklearnRandomForestRegressionModelConfig(DefaultConfigMeta):
-=======
-class SklearnRandomForestRegressionModelConfig(metaclass=DefaultConfigMeta):
->>>>>>> 1a313f43
-    class MaxFeatures(Enum):
-        """
-        The number of features to consider when looking for the best split
-            - If "auto", then `max_features=n_features`.
-            - If "sqrt", then `max_features=sqrt(n_features)`.
-            - If "log2", then `max_features=log2(n_features)`.
-            - If None, then `max_features=n_features`.
-        """
-        AUTO = "auto"
-        SQRT = "sqrt"
-        LOG2 = "log2"
-
-    class Criterion(Enum):
-        """
-        The function to measure the quality of a split. Supported criteria
-            are "mse" for the mean squared error, which is equal to variance
-            reduction as feature selection criterion, and "mae" for the mean
-            absolute error.
-        """
-        MSE = "mse"
-        MAE = "mae"
-
-    CONFIG_SPACE = SimpleHypergrid(
-        name="sklearn_random_forest_regression_model_config",
-        dimensions=[
-            DiscreteDimension(name="n_estimators", min=1, max=2 ** 10),
-            CategoricalDimension(name="criterion", values=[criterion.value for criterion in Criterion]),
-            DiscreteDimension(name="max_depth", min=0, max=2 ** 10),
-            ContinuousDimension(name="min_samples_split", min=2, max=2 ** 10),
-            ContinuousDimension(name="min_samples_leaf", min=1, max=2 ** 10),
-            ContinuousDimension(name="min_weight_fraction_leaf", min=0, max=0.5),
-            CategoricalDimension(name="max_features", values=[max_feature.value for max_feature in MaxFeatures]),
-            DiscreteDimension(name="max_leaf_nodes", min=0, max=2 ** 10),
-            ContinuousDimension(name="min_impurity_decrease", min=0, max=2 ** 10),
-            CategoricalDimension(name="bootstrap", values=[False, True]),
-            CategoricalDimension(name="oob_score", values=[False, True]),
-            DiscreteDimension(name="n_jobs", min=1, max=2 ** 10),
-            CategoricalDimension(name="warm_start", values=[False, True]),
-            ContinuousDimension(name="ccp_alpha", min=0, max=2 ** 10),
-            ContinuousDimension(name="max_samples", min=0, max=2 ** 10)
-        ]
-    )
-
-    _DEFAULT = Point(
-        n_estimators=100,
-        criterion=Criterion.MSE.value,
-        max_depth=0,  # overloading 0 as None to deal with sklearn param type interpretation
-        min_samples_split=2,
-        min_samples_leaf=1,
-        min_weight_fraction_leaf=0.0,
-        max_features=MaxFeatures.AUTO.value,
-        max_leaf_nodes=0,  # overloading 0 as None to deal with sklearn param type interpretation
-        min_impurity_decrease=0,
-        bootstrap=True,
-        oob_score=False,
-        n_jobs=1,
-        warm_start=False,
-        ccp_alpha=0,
-        max_samples=0
-    )
-
-    @classmethod
-    def contains(cls, config):
-        return Point(
-            n_estimators=config.n_estimators,
-            criterion=config.criterion,
-            max_depth=config.max_depth,
-            min_samples_split=config.min_samples_split,
-            min_samples_leaf=config.min_samples_leaf,
-            min_weight_fraction_leaf=config.min_weight_fraction_leaf,
-            max_features=config.max_features,
-            max_leaf_nodes=config.max_leaf_nodes,
-            min_impurity_decrease=config.min_impurity_decrease,
-            bootstrap=config.bootstrap,
-            oob_score=config.oob_score,
-            n_jobs=config.n_jobs,
-            warm_start=config.warm_start,
-            ccp_alpha=config.ccp_alpha,
-            max_samples=config.max_samples
-        ) in cls.CONFIG_SPACE
-
-    @classmethod
-    def create_from_config_point(cls, config_point):
-        assert cls.contains(config_point)
-        config_key_value_pairs = {param_name: value for param_name, value in config_point}
-        return cls(**config_key_value_pairs)
-
-    def __init__(
-            self,
-            n_estimators=_DEFAULT.n_estimators,
-            criterion=_DEFAULT.criterion,
-            max_depth=_DEFAULT.max_depth,
-            min_samples_split=_DEFAULT.min_samples_split,
-            min_samples_leaf=_DEFAULT.min_samples_leaf,
-            min_weight_fraction_leaf=_DEFAULT.min_weight_fraction_leaf,
-            max_features=_DEFAULT.max_features,
-            max_leaf_nodes=_DEFAULT.max_leaf_nodes,
-            min_impurity_decrease=_DEFAULT.min_impurity_decrease,
-            bootstrap=_DEFAULT.bootstrap,
-            oob_score=_DEFAULT.oob_score,
-            n_jobs=_DEFAULT.n_jobs,
-            warm_start=_DEFAULT.warm_start,
-            ccp_alpha=_DEFAULT.ccp_alpha,
-            max_samples=_DEFAULT.max_samples
-    ):
-        """
-        Random Forest parameters:
-        :param n_estimators: The number of trees in the forest.
-        :param criterion: The function to measure the quality of a split. Supported criteria
-            are "mse" for the mean squared error, which is equal to variance
-            reduction as feature selection criterion, and "mae" for the mean
-            absolute error.
-        :param max_depth: The maximum depth of the tree. If None, then nodes are expanded until
-            all leaves are pure or until all leaves contain less than min_samples_split samples.
-        :param min_samples_split: The minimum number of samples required to split an internal node
-        :param min_samples_leaf: The minimum number of samples required to be at a leaf node.
-            A split point at any depth will only be considered if it leaves at
-            least ``min_samples_leaf`` training samples in each of the left and
-            right branches.  This may have the effect of smoothing the model,
-            especially in regression.
-        :param min_weight_fraction_leaf: The minimum weighted fraction of the sum total of weights (of all
-            the input samples) required to be at a leaf node.
-        :param max_features: The number of features to consider when looking for the best split
-            - If "auto", then `max_features=n_features`.
-            - If "sqrt", then `max_features=sqrt(n_features)`.
-            - If "log2", then `max_features=log2(n_features)`.
-            - If None, then `max_features=n_features`.
-        :param max_leaf_nodes: Grow trees with ``max_leaf_nodes`` in best-first fashion.
-        :param min_impurity_decrease: A node will be split if this split induces a decrease of the impurity
-            greater than or equal to this value.
-        :param bootstrap: Whether bootstrap samples are used when building trees. If False, the
-            whole dataset is used to build each tree.
-        :param oob_score: Whether to use out-of-bag samples to estimate the R^2 on unseen data.
-        :param n_jobs: The number of jobs to run in parallel. :meth:`fit`, :meth:`predict`,
-            :meth:`decision_path` and :meth:`apply` are all parallelized over the
-            trees.
-        :param warm_start: When set to ``True``, reuse the solution of the previous call to fit
-            and add more estimators to the ensemble, otherwise, just fit a whole
-            new forest.
-        :param ccp_alpha: Complexity parameter used for Minimal Cost-Complexity Pruning. The
-            subtree with the largest cost complexity that is smaller than
-            ``ccp_alpha`` will be chosen.
-            .. versionadded:: 0.22
-        :param max_samples: If bootstrap is True, the number of samples to draw from X
-            to train each base estimator.
-        """
-        self.n_estimators = n_estimators
-        self.criterion = criterion
-        self.max_depth = max_depth
-        self.min_samples_split = min_samples_split
-        self.min_samples_leaf = min_samples_leaf
-        self.min_weight_fraction_leaf = min_weight_fraction_leaf
-        self.max_features = max_features
-        self.max_leaf_nodes = max_leaf_nodes
-        self.min_impurity_decrease = min_impurity_decrease
-        self.bootstrap = bootstrap
-        self.oob_score = oob_score
-        self.n_jobs = n_jobs
-        self.warm_start = warm_start
-        self.ccp_alpha = ccp_alpha
-        self.max_samples = max_samples
-
-    # sklearn random forest regressor interprets max_depth = None differently than an int value
-    #  so mapping max_depth=0 to None here
-    @property
-    def max_depth_value(self):
-        if self.max_depth == 0:
-            return None
-        return self.max_depth
-
-    @property
-    # similar mapping here as for max_depth
-    def max_leaf_nodes_value(self):
-        if self.max_leaf_nodes == 0 or self.max_leaf_nodes == 1:
-            return None
-        return self.max_leaf_nodes
-
-    @property
-    # similar mapping here as for max_depth
-    def max_sample_value(self):
-        if self.max_samples == 0:
-            return None
-        return self.max_samples
+#
+# Copyright (c) Microsoft Corporation.
+# Licensed under the MIT License.
+#
+from enum import Enum
+
+from mlos.Spaces import SimpleHypergrid, ContinuousDimension, DiscreteDimension, CategoricalDimension, Point
+from mlos.Spaces.Configs.DefaultConfigMeta import DefaultConfigMeta
+
+class SklearnRandomForestRegressionModelConfig(metaclass=DefaultConfigMeta):
+    class MaxFeatures(Enum):
+        """
+        The number of features to consider when looking for the best split
+            - If "auto", then `max_features=n_features`.
+            - If "sqrt", then `max_features=sqrt(n_features)`.
+            - If "log2", then `max_features=log2(n_features)`.
+            - If None, then `max_features=n_features`.
+        """
+        AUTO = "auto"
+        SQRT = "sqrt"
+        LOG2 = "log2"
+
+    class Criterion(Enum):
+        """
+        The function to measure the quality of a split. Supported criteria
+            are "mse" for the mean squared error, which is equal to variance
+            reduction as feature selection criterion, and "mae" for the mean
+            absolute error.
+        """
+        MSE = "mse"
+        MAE = "mae"
+
+    CONFIG_SPACE = SimpleHypergrid(
+        name="sklearn_random_forest_regression_model_config",
+        dimensions=[
+            DiscreteDimension(name="n_estimators", min=1, max=2 ** 10),
+            CategoricalDimension(name="criterion", values=[criterion.value for criterion in Criterion]),
+            DiscreteDimension(name="max_depth", min=0, max=2 ** 10),
+            ContinuousDimension(name="min_samples_split", min=2, max=2 ** 10),
+            ContinuousDimension(name="min_samples_leaf", min=1, max=2 ** 10),
+            ContinuousDimension(name="min_weight_fraction_leaf", min=0, max=0.5),
+            CategoricalDimension(name="max_features", values=[max_feature.value for max_feature in MaxFeatures]),
+            DiscreteDimension(name="max_leaf_nodes", min=0, max=2 ** 10),
+            ContinuousDimension(name="min_impurity_decrease", min=0, max=2 ** 10),
+            CategoricalDimension(name="bootstrap", values=[False, True]),
+            CategoricalDimension(name="oob_score", values=[False, True]),
+            DiscreteDimension(name="n_jobs", min=1, max=2 ** 10),
+            CategoricalDimension(name="warm_start", values=[False, True]),
+            ContinuousDimension(name="ccp_alpha", min=0, max=2 ** 10),
+            ContinuousDimension(name="max_samples", min=0, max=2 ** 10)
+        ]
+    )
+
+    _DEFAULT = Point(
+        n_estimators=100,
+        criterion=Criterion.MSE.value,
+        max_depth=0,  # overloading 0 as None to deal with sklearn param type interpretation
+        min_samples_split=2,
+        min_samples_leaf=1,
+        min_weight_fraction_leaf=0.0,
+        max_features=MaxFeatures.AUTO.value,
+        max_leaf_nodes=0,  # overloading 0 as None to deal with sklearn param type interpretation
+        min_impurity_decrease=0,
+        bootstrap=True,
+        oob_score=False,
+        n_jobs=1,
+        warm_start=False,
+        ccp_alpha=0,
+        max_samples=0
+    )
+
+    @classmethod
+    def contains(cls, config):
+        return Point(
+            n_estimators=config.n_estimators,
+            criterion=config.criterion,
+            max_depth=config.max_depth,
+            min_samples_split=config.min_samples_split,
+            min_samples_leaf=config.min_samples_leaf,
+            min_weight_fraction_leaf=config.min_weight_fraction_leaf,
+            max_features=config.max_features,
+            max_leaf_nodes=config.max_leaf_nodes,
+            min_impurity_decrease=config.min_impurity_decrease,
+            bootstrap=config.bootstrap,
+            oob_score=config.oob_score,
+            n_jobs=config.n_jobs,
+            warm_start=config.warm_start,
+            ccp_alpha=config.ccp_alpha,
+            max_samples=config.max_samples
+        ) in cls.CONFIG_SPACE
+
+    @classmethod
+    def create_from_config_point(cls, config_point):
+        assert cls.contains(config_point)
+        config_key_value_pairs = {param_name: value for param_name, value in config_point}
+        return cls(**config_key_value_pairs)
+
+    def __init__(
+            self,
+            n_estimators=_DEFAULT.n_estimators,
+            criterion=_DEFAULT.criterion,
+            max_depth=_DEFAULT.max_depth,
+            min_samples_split=_DEFAULT.min_samples_split,
+            min_samples_leaf=_DEFAULT.min_samples_leaf,
+            min_weight_fraction_leaf=_DEFAULT.min_weight_fraction_leaf,
+            max_features=_DEFAULT.max_features,
+            max_leaf_nodes=_DEFAULT.max_leaf_nodes,
+            min_impurity_decrease=_DEFAULT.min_impurity_decrease,
+            bootstrap=_DEFAULT.bootstrap,
+            oob_score=_DEFAULT.oob_score,
+            n_jobs=_DEFAULT.n_jobs,
+            warm_start=_DEFAULT.warm_start,
+            ccp_alpha=_DEFAULT.ccp_alpha,
+            max_samples=_DEFAULT.max_samples
+    ):
+        """
+        Random Forest parameters:
+        :param n_estimators: The number of trees in the forest.
+        :param criterion: The function to measure the quality of a split. Supported criteria
+            are "mse" for the mean squared error, which is equal to variance
+            reduction as feature selection criterion, and "mae" for the mean
+            absolute error.
+        :param max_depth: The maximum depth of the tree. If None, then nodes are expanded until
+            all leaves are pure or until all leaves contain less than min_samples_split samples.
+        :param min_samples_split: The minimum number of samples required to split an internal node
+        :param min_samples_leaf: The minimum number of samples required to be at a leaf node.
+            A split point at any depth will only be considered if it leaves at
+            least ``min_samples_leaf`` training samples in each of the left and
+            right branches.  This may have the effect of smoothing the model,
+            especially in regression.
+        :param min_weight_fraction_leaf: The minimum weighted fraction of the sum total of weights (of all
+            the input samples) required to be at a leaf node.
+        :param max_features: The number of features to consider when looking for the best split
+            - If "auto", then `max_features=n_features`.
+            - If "sqrt", then `max_features=sqrt(n_features)`.
+            - If "log2", then `max_features=log2(n_features)`.
+            - If None, then `max_features=n_features`.
+        :param max_leaf_nodes: Grow trees with ``max_leaf_nodes`` in best-first fashion.
+        :param min_impurity_decrease: A node will be split if this split induces a decrease of the impurity
+            greater than or equal to this value.
+        :param bootstrap: Whether bootstrap samples are used when building trees. If False, the
+            whole dataset is used to build each tree.
+        :param oob_score: Whether to use out-of-bag samples to estimate the R^2 on unseen data.
+        :param n_jobs: The number of jobs to run in parallel. :meth:`fit`, :meth:`predict`,
+            :meth:`decision_path` and :meth:`apply` are all parallelized over the
+            trees.
+        :param warm_start: When set to ``True``, reuse the solution of the previous call to fit
+            and add more estimators to the ensemble, otherwise, just fit a whole
+            new forest.
+        :param ccp_alpha: Complexity parameter used for Minimal Cost-Complexity Pruning. The
+            subtree with the largest cost complexity that is smaller than
+            ``ccp_alpha`` will be chosen.
+            .. versionadded:: 0.22
+        :param max_samples: If bootstrap is True, the number of samples to draw from X
+            to train each base estimator.
+        """
+        self.n_estimators = n_estimators
+        self.criterion = criterion
+        self.max_depth = max_depth
+        self.min_samples_split = min_samples_split
+        self.min_samples_leaf = min_samples_leaf
+        self.min_weight_fraction_leaf = min_weight_fraction_leaf
+        self.max_features = max_features
+        self.max_leaf_nodes = max_leaf_nodes
+        self.min_impurity_decrease = min_impurity_decrease
+        self.bootstrap = bootstrap
+        self.oob_score = oob_score
+        self.n_jobs = n_jobs
+        self.warm_start = warm_start
+        self.ccp_alpha = ccp_alpha
+        self.max_samples = max_samples
+
+    # sklearn random forest regressor interprets max_depth = None differently than an int value
+    #  so mapping max_depth=0 to None here
+    @property
+    def max_depth_value(self):
+        if self.max_depth == 0:
+            return None
+        return self.max_depth
+
+    @property
+    # similar mapping here as for max_depth
+    def max_leaf_nodes_value(self):
+        if self.max_leaf_nodes == 0 or self.max_leaf_nodes == 1:
+            return None
+        return self.max_leaf_nodes
+
+    @property
+    # similar mapping here as for max_depth
+    def max_sample_value(self):
+        if self.max_samples == 0:
+            return None
+        return self.max_samples