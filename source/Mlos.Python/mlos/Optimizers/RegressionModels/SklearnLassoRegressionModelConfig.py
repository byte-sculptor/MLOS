--- conflicted
+++ resolved
@@ -1,124 +1,119 @@
-#
-# Copyright (c) Microsoft Corporation.
-# Licensed under the MIT License.
-#
-from enum import Enum
-
-from mlos.Spaces import SimpleHypergrid, ContinuousDimension, DiscreteDimension, CategoricalDimension, Point
-from mlos.Spaces.Configs.DefaultConfigMeta import DefaultConfigMeta
-
-<<<<<<< HEAD
-
-class SklearnLassoRegressionModelConfig(DefaultConfigMeta):
-=======
-class SklearnLassoRegressionModelConfig(metaclass=DefaultConfigMeta):
->>>>>>> 1a313f43
-    class Selection(Enum):
-        """
-        Parameter to sklearn lasso regressor controlling how model coefficients are selected for update.
-        From  https://scikit-learn.org/stable/modules/generated/sklearn.linear_model.Lasso.html:
-        If set to ‘random’, a random coefficient is updated every iteration rather than looping
-        over features sequentially by default. This (setting to ‘random’) often leads to significantly
-        faster convergence especially when tol is higher than 1e-4.
-        """
-        CYCLIC = 'cyclic'
-        RANDOM = 'random'
-
-    CONFIG_SPACE = SimpleHypergrid(
-        name="sklearn_lasso_regression_model_config",
-        dimensions=[
-            ContinuousDimension(name="alpha", min=0, max=2 ** 16),
-            CategoricalDimension(name="fit_intercept", values=[False, True]),
-            CategoricalDimension(name="normalize", values=[False, True]),
-            CategoricalDimension(name="precompute", values=[False, True]),
-            CategoricalDimension(name="copy_x", values=[False, True]),
-            DiscreteDimension(name="max_iter", min=0, max=10 ** 5),
-            ContinuousDimension(name="tol", min=0, max=2 ** 10),
-            CategoricalDimension(name="warm_start", values=[False, True]),
-            CategoricalDimension(name="positive", values=[False, True]),
-            CategoricalDimension(name="selection", values=[selection.value for selection in Selection]),
-        ]
-    )
-    _DEFAULT = Point(
-        selection=Selection.CYCLIC.value,
-        alpha=1.0,
-        fit_intercept=True,
-        normalize=False,
-        # sklearn model expects precompute type str, bool, array-like, so setting to default and exclude list option
-        precompute=False,
-        copy_x=True,
-        max_iter=1000,
-        tol=10 ** -4,
-        warm_start=False,
-        positive=False
-    )
-
-    @classmethod
-    def contains(cls, config):
-        return Point(
-            alpha=config.alpha,
-            fit_intercept=config.fit_intercept,
-            normalize=config.normalize,
-            precompute=config.precompute,
-            copy_x=config.copy_x,
-            max_iter=config.max_iter,
-            tol=config.tol,
-            warm_start=config.warm_start,
-            positive=config.positive,
-            selection=config.selection
-        ) in cls.CONFIG_SPACE
-
-    @classmethod
-    def create_from_config_point(cls, config_point):
-        assert cls.contains(config_point)
-        config_key_value_pairs = {param_name: value for param_name, value in config_point}
-        return cls(**config_key_value_pairs)
-
-    def __init__(
-            self,
-            alpha=_DEFAULT.alpha,
-            fit_intercept=_DEFAULT.fit_intercept,
-            normalize=_DEFAULT.normalize,
-            precompute=_DEFAULT.precompute,
-            copy_x=_DEFAULT.copy_x,
-            max_iter=_DEFAULT.max_iter,
-            tol=_DEFAULT.tol,
-            warm_start=_DEFAULT.warm_start,
-            positive=_DEFAULT.positive,
-            random_state=None,
-            selection=_DEFAULT.selection
-    ):
-        """
-        Lasso parameters:
-        :param alpha: Constant that multiplies the L1 term. Defaults to 1.0.
-        :param fit_intercept: Whether to calculate the intercept for this model.
-        :param normalize: This parameter is ignored when ``fit_intercept`` is set to False.
-            If True, the regressors X will be normalized before regression by
-            subtracting the mean and dividing by the l2-norm.
-        :param precompute: Whether to use a precomputed Gram matrix to speed up
-            calculations. If set to ``'auto'`` let us decide.
-        :param copy_x: If ``True``, X will be copied; else, it may be overwritten.
-        :param max_iter: The maximum number of iterations
-        :param tol: The tolerance for the optimization: if the updates are
-            smaller than ``tol``, the optimization code checks the
-            dual gap for optimality and continues until it is smaller
-            than ``tol``.
-        :param warm_start: When set to True, reuse the solution of the previous call to fit as
-            initialization, otherwise, just erase the previous solution.
-        :param positive: When set to ``True``, forces the coefficients to be positive.
-        :param random_state: The seed of the pseudo random number generator that selects a random
-            feature to update. Used when ``selection`` == 'random'.
-        :param selection: {'cyclic', 'random'} If set to 'random', a random coefficient is updated every iteration
-            rather than looping over features sequentially by default.
-        """
-        self.alpha = alpha
-        self.fit_intercept = fit_intercept
-        self.normalize = normalize
-        self.precompute = precompute
-        self.copy_x = copy_x
-        self.max_iter = max_iter
-        self.tol = tol
-        self.warm_start = warm_start
-        self.positive = positive
-        self.random_state = random_state
-        self.selection = selection
+#
+# Copyright (c) Microsoft Corporation.
+# Licensed under the MIT License.
+#
+from enum import Enum
+
+from mlos.Spaces import SimpleHypergrid, ContinuousDimension, DiscreteDimension, CategoricalDimension, Point
+from mlos.Spaces.Configs.DefaultConfigMeta import DefaultConfigMeta
+
+class SklearnLassoRegressionModelConfig(metaclass=DefaultConfigMeta):
+    class Selection(Enum):
+        """
+        Parameter to sklearn lasso regressor controlling how model coefficients are selected for update.
+        From  https://scikit-learn.org/stable/modules/generated/sklearn.linear_model.Lasso.html:
+        If set to ‘random’, a random coefficient is updated every iteration rather than looping
+        over features sequentially by default. This (setting to ‘random’) often leads to significantly
+        faster convergence especially when tol is higher than 1e-4.
+        """
+        CYCLIC = 'cyclic'
+        RANDOM = 'random'
+
+    CONFIG_SPACE = SimpleHypergrid(
+        name="sklearn_lasso_regression_model_config",
+        dimensions=[
+            ContinuousDimension(name="alpha", min=0, max=2 ** 16),
+            CategoricalDimension(name="fit_intercept", values=[False, True]),
+            CategoricalDimension(name="normalize", values=[False, True]),
+            CategoricalDimension(name="precompute", values=[False, True]),
+            CategoricalDimension(name="copy_x", values=[False, True]),
+            DiscreteDimension(name="max_iter", min=0, max=10 ** 5),
+            ContinuousDimension(name="tol", min=0, max=2 ** 10),
+            CategoricalDimension(name="warm_start", values=[False, True]),
+            CategoricalDimension(name="positive", values=[False, True]),
+            CategoricalDimension(name="selection", values=[selection.value for selection in Selection]),
+        ]
+    )
+    _DEFAULT = Point(
+        selection=Selection.CYCLIC.value,
+        alpha=1.0,
+        fit_intercept=True,
+        normalize=False,
+        # sklearn model expects precompute type str, bool, array-like, so setting to default and exclude list option
+        precompute=False,
+        copy_x=True,
+        max_iter=1000,
+        tol=10 ** -4,
+        warm_start=False,
+        positive=False
+    )
+
+    @classmethod
+    def contains(cls, config):
+        return Point(
+            alpha=config.alpha,
+            fit_intercept=config.fit_intercept,
+            normalize=config.normalize,
+            precompute=config.precompute,
+            copy_x=config.copy_x,
+            max_iter=config.max_iter,
+            tol=config.tol,
+            warm_start=config.warm_start,
+            positive=config.positive,
+            selection=config.selection
+        ) in cls.CONFIG_SPACE
+
+    @classmethod
+    def create_from_config_point(cls, config_point):
+        assert cls.contains(config_point)
+        config_key_value_pairs = {param_name: value for param_name, value in config_point}
+        return cls(**config_key_value_pairs)
+
+    def __init__(
+            self,
+            alpha=_DEFAULT.alpha,
+            fit_intercept=_DEFAULT.fit_intercept,
+            normalize=_DEFAULT.normalize,
+            precompute=_DEFAULT.precompute,
+            copy_x=_DEFAULT.copy_x,
+            max_iter=_DEFAULT.max_iter,
+            tol=_DEFAULT.tol,
+            warm_start=_DEFAULT.warm_start,
+            positive=_DEFAULT.positive,
+            random_state=None,
+            selection=_DEFAULT.selection
+    ):
+        """
+        Lasso parameters:
+        :param alpha: Constant that multiplies the L1 term. Defaults to 1.0.
+        :param fit_intercept: Whether to calculate the intercept for this model.
+        :param normalize: This parameter is ignored when ``fit_intercept`` is set to False.
+            If True, the regressors X will be normalized before regression by
+            subtracting the mean and dividing by the l2-norm.
+        :param precompute: Whether to use a precomputed Gram matrix to speed up
+            calculations. If set to ``'auto'`` let us decide.
+        :param copy_x: If ``True``, X will be copied; else, it may be overwritten.
+        :param max_iter: The maximum number of iterations
+        :param tol: The tolerance for the optimization: if the updates are
+            smaller than ``tol``, the optimization code checks the
+            dual gap for optimality and continues until it is smaller
+            than ``tol``.
+        :param warm_start: When set to True, reuse the solution of the previous call to fit as
+            initialization, otherwise, just erase the previous solution.
+        :param positive: When set to ``True``, forces the coefficients to be positive.
+        :param random_state: The seed of the pseudo random number generator that selects a random
+            feature to update. Used when ``selection`` == 'random'.
+        :param selection: {'cyclic', 'random'} If set to 'random', a random coefficient is updated every iteration
+            rather than looping over features sequentially by default.
+        """
+        self.alpha = alpha
+        self.fit_intercept = fit_intercept
+        self.normalize = normalize
+        self.precompute = precompute
+        self.copy_x = copy_x
+        self.max_iter = max_iter
+        self.tol = tol
+        self.warm_start = warm_start
+        self.positive = positive
+        self.random_state = random_state
+        self.selection = selection