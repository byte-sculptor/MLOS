#
# Copyright (c) Microsoft Corporation.
# Licensed under the MIT License.
#
import numpy as np
import pandas as pd
from scipy.stats import t
from mlos.Logger import create_logger
from mlos.Optimizers.ExperimentDesigner.UtilityFunctions.UtilityFunction import UtilityFunction
from mlos.Optimizers.RegressionModels.Prediction import Prediction
from mlos.Spaces import SimpleHypergrid, ContinuousDimension, CategoricalDimension, Point
from mlos.Spaces.Configs.ComponentConfigStore import ComponentConfigStore
from mlos.Tracer import trace


<<<<<<< HEAD
confidence_bound_utility_function_config_store=ComponentConfigStore(
=======
confidence_bound_utility_function_config_store = ComponentConfigStore(
>>>>>>> a3d8348c
    parameter_space=SimpleHypergrid(
        name="confidence_bound_utility_function_config",
        dimensions=[
            CategoricalDimension(name="utility_function_name", values=["lower_confidence_bound_on_improvement", "upper_confidence_bound_on_improvement"]),
            ContinuousDimension(name="alpha", min=0.01, max=0.5)
        ]
    ),
    default=Point(
        utility_function_name="upper_confidence_bound_on_improvement",
        alpha=0.01
    )
)


class ConfidenceBoundUtilityFunction(UtilityFunction):
    def __init__(self, function_config: Point, surrogate_model, minimize, logger=None):
        if logger is None:
            logger = create_logger(self.__class__.__name__)
        self.logger = logger

        self.config = function_config
        self.minimize = minimize
        self._sign = 1 if not minimize else -1
        if self.config.utility_function_name not in ("lower_confidence_bound_on_improvement", "upper_confidence_bound_on_improvement"):
            raise RuntimeError(f"Invalid utility function name: {self.config.utility_function_name}.")

        self.surrogate_model = surrogate_model

    @trace()
    def __call__(self, feature_values_pandas_frame):
        self.logger.debug(f"Computing utility values for {len(feature_values_pandas_frame.index)} points.")

        predicted_value_col = Prediction.LegalColumnNames.PREDICTED_VALUE.value
        predicted_value_var_col = Prediction.LegalColumnNames.PREDICTED_VALUE_VARIANCE.value
        dof_col = Prediction.LegalColumnNames.PREDICTED_VALUE_DEGREES_OF_FREEDOM.value

        predictions = self.surrogate_model.predict(feature_values_pandas_frame=feature_values_pandas_frame)
        predictions_df = predictions.get_dataframe()

        t_values = t.ppf(1 - self.config.alpha / 2.0, predictions_df[dof_col])
        confidence_interval_radii = t_values * np.sqrt(predictions_df[predicted_value_var_col])

        if self.config.utility_function_name == "lower_confidence_bound_on_improvement":
            utility_function_values = predictions_df[predicted_value_col] * self._sign - confidence_interval_radii
        elif self.config.utility_function_name == "upper_confidence_bound_on_improvement":
            utility_function_values = predictions_df[predicted_value_col] * self._sign + confidence_interval_radii
        else:
            raise RuntimeError(f"Invalid utility function name: {self.config.utility_function_name}.")

        return pd.DataFrame(data=utility_function_values, index=predictions_df.index, columns=['utility'])
<|MERGE_RESOLUTION|>--- conflicted
+++ resolved
@@ -1,70 +1,66 @@
-#
-# Copyright (c) Microsoft Corporation.
-# Licensed under the MIT License.
-#
-import numpy as np
-import pandas as pd
-from scipy.stats import t
-from mlos.Logger import create_logger
-from mlos.Optimizers.ExperimentDesigner.UtilityFunctions.UtilityFunction import UtilityFunction
-from mlos.Optimizers.RegressionModels.Prediction import Prediction
-from mlos.Spaces import SimpleHypergrid, ContinuousDimension, CategoricalDimension, Point
-from mlos.Spaces.Configs.ComponentConfigStore import ComponentConfigStore
-from mlos.Tracer import trace
-
-
-<<<<<<< HEAD
-confidence_bound_utility_function_config_store=ComponentConfigStore(
-=======
-confidence_bound_utility_function_config_store = ComponentConfigStore(
->>>>>>> a3d8348c
-    parameter_space=SimpleHypergrid(
-        name="confidence_bound_utility_function_config",
-        dimensions=[
-            CategoricalDimension(name="utility_function_name", values=["lower_confidence_bound_on_improvement", "upper_confidence_bound_on_improvement"]),
-            ContinuousDimension(name="alpha", min=0.01, max=0.5)
-        ]
-    ),
-    default=Point(
-        utility_function_name="upper_confidence_bound_on_improvement",
-        alpha=0.01
-    )
-)
-
-
-class ConfidenceBoundUtilityFunction(UtilityFunction):
-    def __init__(self, function_config: Point, surrogate_model, minimize, logger=None):
-        if logger is None:
-            logger = create_logger(self.__class__.__name__)
-        self.logger = logger
-
-        self.config = function_config
-        self.minimize = minimize
-        self._sign = 1 if not minimize else -1
-        if self.config.utility_function_name not in ("lower_confidence_bound_on_improvement", "upper_confidence_bound_on_improvement"):
-            raise RuntimeError(f"Invalid utility function name: {self.config.utility_function_name}.")
-
-        self.surrogate_model = surrogate_model
-
-    @trace()
-    def __call__(self, feature_values_pandas_frame):
-        self.logger.debug(f"Computing utility values for {len(feature_values_pandas_frame.index)} points.")
-
-        predicted_value_col = Prediction.LegalColumnNames.PREDICTED_VALUE.value
-        predicted_value_var_col = Prediction.LegalColumnNames.PREDICTED_VALUE_VARIANCE.value
-        dof_col = Prediction.LegalColumnNames.PREDICTED_VALUE_DEGREES_OF_FREEDOM.value
-
-        predictions = self.surrogate_model.predict(feature_values_pandas_frame=feature_values_pandas_frame)
-        predictions_df = predictions.get_dataframe()
-
-        t_values = t.ppf(1 - self.config.alpha / 2.0, predictions_df[dof_col])
-        confidence_interval_radii = t_values * np.sqrt(predictions_df[predicted_value_var_col])
-
-        if self.config.utility_function_name == "lower_confidence_bound_on_improvement":
-            utility_function_values = predictions_df[predicted_value_col] * self._sign - confidence_interval_radii
-        elif self.config.utility_function_name == "upper_confidence_bound_on_improvement":
-            utility_function_values = predictions_df[predicted_value_col] * self._sign + confidence_interval_radii
-        else:
-            raise RuntimeError(f"Invalid utility function name: {self.config.utility_function_name}.")
-
-        return pd.DataFrame(data=utility_function_values, index=predictions_df.index, columns=['utility'])
+#
+# Copyright (c) Microsoft Corporation.
+# Licensed under the MIT License.
+#
+import numpy as np
+import pandas as pd
+from scipy.stats import t
+from mlos.Logger import create_logger
+from mlos.Optimizers.ExperimentDesigner.UtilityFunctions.UtilityFunction import UtilityFunction
+from mlos.Optimizers.RegressionModels.Prediction import Prediction
+from mlos.Spaces import SimpleHypergrid, ContinuousDimension, CategoricalDimension, Point
+from mlos.Spaces.Configs.ComponentConfigStore import ComponentConfigStore
+from mlos.Tracer import trace
+
+
+confidence_bound_utility_function_config_store = ComponentConfigStore(
+    parameter_space=SimpleHypergrid(
+        name="confidence_bound_utility_function_config",
+        dimensions=[
+            CategoricalDimension(name="utility_function_name", values=["lower_confidence_bound_on_improvement", "upper_confidence_bound_on_improvement"]),
+            ContinuousDimension(name="alpha", min=0.01, max=0.5)
+        ]
+    ),
+    default=Point(
+        utility_function_name="upper_confidence_bound_on_improvement",
+        alpha=0.01
+    )
+)
+
+
+class ConfidenceBoundUtilityFunction(UtilityFunction):
+    def __init__(self, function_config: Point, surrogate_model, minimize, logger=None):
+        if logger is None:
+            logger = create_logger(self.__class__.__name__)
+        self.logger = logger
+
+        self.config = function_config
+        self.minimize = minimize
+        self._sign = 1 if not minimize else -1
+        if self.config.utility_function_name not in ("lower_confidence_bound_on_improvement", "upper_confidence_bound_on_improvement"):
+            raise RuntimeError(f"Invalid utility function name: {self.config.utility_function_name}.")
+
+        self.surrogate_model = surrogate_model
+
+    @trace()
+    def __call__(self, feature_values_pandas_frame):
+        self.logger.debug(f"Computing utility values for {len(feature_values_pandas_frame.index)} points.")
+
+        predicted_value_col = Prediction.LegalColumnNames.PREDICTED_VALUE.value
+        predicted_value_var_col = Prediction.LegalColumnNames.PREDICTED_VALUE_VARIANCE.value
+        dof_col = Prediction.LegalColumnNames.PREDICTED_VALUE_DEGREES_OF_FREEDOM.value
+
+        predictions = self.surrogate_model.predict(feature_values_pandas_frame=feature_values_pandas_frame)
+        predictions_df = predictions.get_dataframe()
+
+        t_values = t.ppf(1 - self.config.alpha / 2.0, predictions_df[dof_col])
+        confidence_interval_radii = t_values * np.sqrt(predictions_df[predicted_value_var_col])
+
+        if self.config.utility_function_name == "lower_confidence_bound_on_improvement":
+            utility_function_values = predictions_df[predicted_value_col] * self._sign - confidence_interval_radii
+        elif self.config.utility_function_name == "upper_confidence_bound_on_improvement":
+            utility_function_values = predictions_df[predicted_value_col] * self._sign + confidence_interval_radii
+        else:
+            raise RuntimeError(f"Invalid utility function name: {self.config.utility_function_name}.")
+
+        return pd.DataFrame(data=utility_function_values, index=predictions_df.index, columns=['utility'])