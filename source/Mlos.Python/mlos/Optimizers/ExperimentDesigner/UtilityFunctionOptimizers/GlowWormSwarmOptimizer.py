--- conflicted
+++ resolved
@@ -1,241 +1,237 @@
-#
-# Copyright (c) Microsoft Corporation.
-# Licensed under the MIT License.
-#
-import numpy as np
-import pandas as pd
-from sklearn.metrics.pairwise import euclidean_distances
-
-from mlos.Optimizers.ExperimentDesigner.UtilityFunctionOptimizers.UtilityFunctionOptimizer import UtilityFunctionOptimizer
-from mlos.Optimizers.ExperimentDesigner.UtilityFunctions.UtilityFunction import UtilityFunction
-from mlos.Optimizers.OptimizationProblem import OptimizationProblem
-from mlos.Spaces import ContinuousDimension, DiscreteDimension, Point, SimpleHypergrid
-from mlos.Spaces.Configs.ComponentConfigStore import ComponentConfigStore
-from mlos.Spaces.HypergridAdapters import DiscreteToUnitContinuousHypergridAdapter
-from mlos.Tracer import trace, traced
-
-
-<<<<<<< HEAD
-glow_worm_swarm_optimizer_config_store=ComponentConfigStore(
-=======
-glow_worm_swarm_optimizer_config_store = ComponentConfigStore(
->>>>>>> a3d8348c
-    parameter_space=SimpleHypergrid(
-        name="glow_worm_swarm_optimizer_config",
-        dimensions=[
-            DiscreteDimension(name="num_initial_points_multiplier", min=1, max=10),
-            DiscreteDimension(name="num_worms", min=1, max=1000),
-            DiscreteDimension(name="num_iterations", min=1, max=1000), # TODO: consider other stopping criteria too
-            ContinuousDimension(name="luciferin_decay_constant", min=0, max=1),
-            ContinuousDimension(name="luciferin_enhancement_constant", min=0, max=1),
-            ContinuousDimension(name="step_size", min=0, max=1),  # TODO: make this adaptive
-            ContinuousDimension(name="initial_decision_radius", min=0, max=1, include_min=False),
-            ContinuousDimension(name="max_sensory_radius", min=0.5, max=10), # TODO: add constraints
-            DiscreteDimension(name="desired_num_neighbors", min=1, max=100),  # TODO: add constraint to make it smaller than num_worms
-            ContinuousDimension(name="decision_radius_adjustment_constant", min=0, max=1)
-        ]
-    ),
-    default=Point(
-        num_initial_points_multiplier=5,
-        num_worms=100,
-        num_iterations=10,
-        luciferin_decay_constant=0.2,
-        luciferin_enhancement_constant=0.2,
-        step_size=0.01,
-        initial_decision_radius=0.2,
-        max_sensory_radius=2,
-        desired_num_neighbors=10,
-        decision_radius_adjustment_constant=0.05
-    )
-)
-
-
-class GlowWormSwarmOptimizer(UtilityFunctionOptimizer):
-    """ Searches the utility function for maxima using glowworms.
-
-    The first part of this has a good description:
-        https://www.hindawi.com/journals/mpe/2016/5481602/
-
-    The main benefits are:
-
-        1. It doesn't require a gradient
-        2. It is well parallelizeable (batchable)
-
-    The main drawback is that it queries the utility function many times, and that's somewhat slow, but it would be
-    cheap to optimize.
-
-    """
-
-    def __init__(
-            self,
-            optimizer_config: Point,
-            optimization_problem: OptimizationProblem,
-            utility_function: UtilityFunction,
-            logger=None
-    ):
-        UtilityFunctionOptimizer.__init__(self, optimizer_config, optimization_problem, utility_function, logger)
-
-        self.parameter_adapter = DiscreteToUnitContinuousHypergridAdapter(
-            adaptee=self.optimization_problem.parameter_space
-        )
-        self.dimension_names = [dimension.name for dimension in self.parameter_adapter.dimensions]
-
-    @trace()
-    def suggest(self, context_values_dataframe=None):  # pylint: disable=unused-argument
-        """ Returns the next best configuration to try.
-
-        The idea is pretty simple:
-            1. We start with a random population of glowworms, whose luciferin levels are equal to their utility function value.
-            2. Each glowworm looks around for all other glowworms in its neighborhood and finds ones that are brighter.
-            3. Each glowworm randomly selects from its brighter neighbors the one to walk towards (with probability proportional to the diff in brightness).
-            4. Everybody takes a step.
-            5. Everybody updates step size to have the desired number of neighbors.
-            5. Update luciferin levels.
-
-
-        """
-
-        # TODO: consider remembering great features from previous invocations of the suggest() method.
-        feature_values_dataframe = self.optimization_problem.parameter_space.random_dataframe(
-            num_samples=self.optimizer_config.num_worms * self.optimizer_config.num_initial_points_multiplier
-        )
-        utility_function_values = self.utility_function(feature_values_pandas_frame=feature_values_dataframe.copy(deep=False))
-        num_utility_function_values = len(utility_function_values.index)
-        if num_utility_function_values == 0:
-            config_to_suggest = Point.from_dataframe(feature_values_dataframe.iloc[[0]])
-            self.logger.debug(f"Suggesting: {str(config_to_suggest)} at random.")
-            return config_to_suggest
-
-        # TODO: keep getting configs until we have enough utility values to get started. Or assign 0 to missing ones,
-        #  and let them climb out of their infeasible holes.
-        top_utility_values = utility_function_values.nlargest(n=self.optimizer_config.num_worms, columns=['utility'])
-
-        # TODO: could it be in place?
-        features_for_top_utility = self.parameter_adapter.project_dataframe(feature_values_dataframe.loc[top_utility_values.index], in_place=False)
-        worms = pd.concat([features_for_top_utility, top_utility_values], axis=1)
-        # Let's reset the index to make keeping track down the road easier.
-        #
-        worms.index = pd.Index(range(len(worms.index)))
-
-        # Initialize luciferin to the value of the utility function
-        #
-        worms['decision_radius'] = self.optimizer_config.initial_decision_radius
-        worms['luciferin'] = worms['utility']
-
-        for _ in range(self.optimizer_config.num_iterations):
-            worms = self.run_iteration(worms=worms)
-            # TODO: keep track of the max configs over iterations
-            worms = self.compute_utility(worms)
-            worms['luciferin'] = (1 - self.optimizer_config.luciferin_decay_constant) * worms['luciferin'] + \
-                                 self.optimizer_config.luciferin_enhancement_constant * worms['utility']
-
-        # TODO: return the max of all seen configs - not just the configs that the glowworms occupied in this iteration.
-        idx_of_max = worms['utility'].idxmax()
-        best_config = worms.loc[[idx_of_max], self.dimension_names]
-        config_to_suggest = Point.from_dataframe(best_config)
-        self.logger.debug(f"Suggesting: {str(config_to_suggest)} at random.")
-        # TODO: we might have to go for second or nth best if the projection won't work out. But then again if we were
-        # TODO: able to compute the utility function then the projection has worked out once before...
-        return self.parameter_adapter.unproject_point(config_to_suggest)
-
-    @trace()
-    def compute_utility(self, worms):
-        """ Computes utility function values for each worm.
-
-        Since some worm positions will produce a NaN, we need to keep producing new utility values for those.
-
-        :param worms:
-        :return:
-        """
-        unprojected_features = self.parameter_adapter.unproject_dataframe(worms[self.dimension_names], in_place=False)
-        utility_function_values = self.utility_function(unprojected_features.copy(deep=False))
-        worms['utility'] = utility_function_values
-        index_of_nans = worms.index.difference(utility_function_values.index)
-        # TODO: A better solution would be to give them random valid configs, and let them live.
-        # TODO: BUT avoid calling the utility function again for just a few samples - just let them hang on for an iteration.
-        worms.drop(index=index_of_nans, inplace=True)
-        worms.reset_index(drop=True, inplace=True)
-        return worms
-
-    @trace()
-    def run_iteration(self, worms: pd.DataFrame):
-
-        with traced(scope_name="numpy_matrix_operations"):
-            positions = worms[self.dimension_names].to_numpy()
-            # At this point many glowworms will have NaNs in their position vectors: for every column that's invalid.
-            # Glowworms with the same set of valid columns, belong to the same subgrids in the hypergrid, but glowworms
-            # with different set of valid columns belong to - essentially - different search spaces, and the idea of
-            # distance ceases to make sense. But their positions are all cast onto this really high dimensional space.
-            # How can we keep them apart?
-            #
-            # Here is the trick: glowworms should only see other glowworms in their own search space. One way to
-            # accomplish that is to fill in the NaNs with a value larger than the max_sensory_radius. Now, glowworms
-            # in different subgrids will never see each other (they can't see that far in this space), but glowworms in
-            # the same subgrids will have the same large placeholder in their invalid dimensions, so it will not contribute
-            # anything to the distance between them.
-            positions = np.nan_to_num(x=positions, copy=False, nan=2*self.optimizer_config.max_sensory_radius)
-
-            distances = euclidean_distances(positions, positions)
-            decision_radii = worms['decision_radius'].to_numpy().transpose()
-
-            # Subtract the sensory radius from each row. Everything in the row, that's negative is your neighbor (if they
-            # also have a higher luciferin level).
-            #
-            distances = (distances - decision_radii).transpose()
-
-            # Now let's compute the difference in luciferin. Numpy's broadcasting is hard to read, but fast and convenient.
-            # We are basically doing exactly the same thing with luciferin as with distances: whatever is left negative in
-            # your row is your neighbor (if they are also close enough).
-            #
-            luciferin = worms['luciferin'].to_numpy()
-            luciferin_diffs = luciferin[:, np.newaxis] - luciferin
-
-            # So worms are neighbors if both signs are negative.
-            #
-            distances_signs = np.sign(distances)
-            luciferin_signs = np.sign(luciferin_diffs)
-            summed_signs = distances_signs + luciferin_signs
-
-            # Now let's put together a matrix, such that in each row for each column we have either:
-            #  0 - if the worm in that column is not a neighbor (too far or too dim)
-            #  or luciferin difference between that neighbor and us.
-            #
-            unnormalized_probability = np.where(summed_signs == -2, -luciferin_diffs, 0)
-
-        # We will have to iterate over all rows anyway, to invoke the np.random.choice() since it operates on
-        # 1-D arrays so we might as well iterate over unnormalized probabilities, check if there is anything
-        # non-zero in there, select the target, compute, and take the step.
-        #
-        for row, unnormalized_probability_row in enumerate(unnormalized_probability):
-            row_sum = unnormalized_probability_row.sum()
-            num_neighbors = np.count_nonzero(unnormalized_probability_row)
-            if row_sum == 0:
-                # nobody is close enough and bright enough
-                continue
-            normalized_probability = unnormalized_probability_row / row_sum
-            col = np.random.choice(len(normalized_probability), size=1, p=normalized_probability)[0]
-            our_position = positions[row]
-            their_position = positions[col]
-            distance = distances[row][col]
-            step_unit_vector = (their_position - our_position) / distance
-            step = self.optimizer_config.step_size * step_unit_vector
-            our_new_position = our_position + step
-
-            # We only set the non-nan values in the worms dataframe. Remember the trick of setting nans to big values?
-            # This is undoing that trick to hide it from the caller.
-            # TODO: this ends up being pretty slow. See if we can improve.
-            #
-            is_nan = np.isnan(worms.loc[row, self.dimension_names].to_numpy())
-            our_new_position[is_nan] = np.nan
-            worms.loc[row, self.dimension_names] = our_new_position
-
-            current_decision_radius = decision_radii[row]
-            decision_radius_update = self.optimizer_config.decision_radius_adjustment_constant * \
-                                     (self.optimizer_config.desired_num_neighbors - num_neighbors)
-
-            new_decision_radius = min(
-                self.optimizer_config.max_sensory_radius,
-                max(0, current_decision_radius + decision_radius_update)
-            )
-            worms.loc[row, ['decision_radius']] = new_decision_radius
-        return worms
+#
+# Copyright (c) Microsoft Corporation.
+# Licensed under the MIT License.
+#
+import numpy as np
+import pandas as pd
+from sklearn.metrics.pairwise import euclidean_distances
+
+from mlos.Optimizers.ExperimentDesigner.UtilityFunctionOptimizers.UtilityFunctionOptimizer import UtilityFunctionOptimizer
+from mlos.Optimizers.ExperimentDesigner.UtilityFunctions.UtilityFunction import UtilityFunction
+from mlos.Optimizers.OptimizationProblem import OptimizationProblem
+from mlos.Spaces import ContinuousDimension, DiscreteDimension, Point, SimpleHypergrid
+from mlos.Spaces.Configs.ComponentConfigStore import ComponentConfigStore
+from mlos.Spaces.HypergridAdapters import DiscreteToUnitContinuousHypergridAdapter
+from mlos.Tracer import trace, traced
+
+
+glow_worm_swarm_optimizer_config_store = ComponentConfigStore(
+    parameter_space=SimpleHypergrid(
+        name="glow_worm_swarm_optimizer_config",
+        dimensions=[
+            DiscreteDimension(name="num_initial_points_multiplier", min=1, max=10),
+            DiscreteDimension(name="num_worms", min=1, max=1000),
+            DiscreteDimension(name="num_iterations", min=1, max=1000), # TODO: consider other stopping criteria too
+            ContinuousDimension(name="luciferin_decay_constant", min=0, max=1),
+            ContinuousDimension(name="luciferin_enhancement_constant", min=0, max=1),
+            ContinuousDimension(name="step_size", min=0, max=1),  # TODO: make this adaptive
+            ContinuousDimension(name="initial_decision_radius", min=0, max=1, include_min=False),
+            ContinuousDimension(name="max_sensory_radius", min=0.5, max=10), # TODO: add constraints
+            DiscreteDimension(name="desired_num_neighbors", min=1, max=100),  # TODO: add constraint to make it smaller than num_worms
+            ContinuousDimension(name="decision_radius_adjustment_constant", min=0, max=1)
+        ]
+    ),
+    default=Point(
+        num_initial_points_multiplier=5,
+        num_worms=100,
+        num_iterations=10,
+        luciferin_decay_constant=0.2,
+        luciferin_enhancement_constant=0.2,
+        step_size=0.01,
+        initial_decision_radius=0.2,
+        max_sensory_radius=2,
+        desired_num_neighbors=10,
+        decision_radius_adjustment_constant=0.05
+    )
+)
+
+
+class GlowWormSwarmOptimizer(UtilityFunctionOptimizer):
+    """ Searches the utility function for maxima using glowworms.
+
+    The first part of this has a good description:
+        https://www.hindawi.com/journals/mpe/2016/5481602/
+
+    The main benefits are:
+
+        1. It doesn't require a gradient
+        2. It is well parallelizeable (batchable)
+
+    The main drawback is that it queries the utility function many times, and that's somewhat slow, but it would be
+    cheap to optimize.
+
+    """
+
+    def __init__(
+            self,
+            optimizer_config: Point,
+            optimization_problem: OptimizationProblem,
+            utility_function: UtilityFunction,
+            logger=None
+    ):
+        UtilityFunctionOptimizer.__init__(self, optimizer_config, optimization_problem, utility_function, logger)
+
+        self.parameter_adapter = DiscreteToUnitContinuousHypergridAdapter(
+            adaptee=self.optimization_problem.parameter_space
+        )
+        self.dimension_names = [dimension.name for dimension in self.parameter_adapter.dimensions]
+
+    @trace()
+    def suggest(self, context_values_dataframe=None):  # pylint: disable=unused-argument
+        """ Returns the next best configuration to try.
+
+        The idea is pretty simple:
+            1. We start with a random population of glowworms, whose luciferin levels are equal to their utility function value.
+            2. Each glowworm looks around for all other glowworms in its neighborhood and finds ones that are brighter.
+            3. Each glowworm randomly selects from its brighter neighbors the one to walk towards (with probability proportional to the diff in brightness).
+            4. Everybody takes a step.
+            5. Everybody updates step size to have the desired number of neighbors.
+            5. Update luciferin levels.
+
+
+        """
+
+        # TODO: consider remembering great features from previous invocations of the suggest() method.
+        feature_values_dataframe = self.optimization_problem.parameter_space.random_dataframe(
+            num_samples=self.optimizer_config.num_worms * self.optimizer_config.num_initial_points_multiplier
+        )
+        utility_function_values = self.utility_function(feature_values_pandas_frame=feature_values_dataframe.copy(deep=False))
+        num_utility_function_values = len(utility_function_values.index)
+        if num_utility_function_values == 0:
+            config_to_suggest = Point.from_dataframe(feature_values_dataframe.iloc[[0]])
+            self.logger.debug(f"Suggesting: {str(config_to_suggest)} at random.")
+            return config_to_suggest
+
+        # TODO: keep getting configs until we have enough utility values to get started. Or assign 0 to missing ones,
+        #  and let them climb out of their infeasible holes.
+        top_utility_values = utility_function_values.nlargest(n=self.optimizer_config.num_worms, columns=['utility'])
+
+        # TODO: could it be in place?
+        features_for_top_utility = self.parameter_adapter.project_dataframe(feature_values_dataframe.loc[top_utility_values.index], in_place=False)
+        worms = pd.concat([features_for_top_utility, top_utility_values], axis=1)
+        # Let's reset the index to make keeping track down the road easier.
+        #
+        worms.index = pd.Index(range(len(worms.index)))
+
+        # Initialize luciferin to the value of the utility function
+        #
+        worms['decision_radius'] = self.optimizer_config.initial_decision_radius
+        worms['luciferin'] = worms['utility']
+
+        for _ in range(self.optimizer_config.num_iterations):
+            worms = self.run_iteration(worms=worms)
+            # TODO: keep track of the max configs over iterations
+            worms = self.compute_utility(worms)
+            worms['luciferin'] = (1 - self.optimizer_config.luciferin_decay_constant) * worms['luciferin'] + \
+                                 self.optimizer_config.luciferin_enhancement_constant * worms['utility']
+
+        # TODO: return the max of all seen configs - not just the configs that the glowworms occupied in this iteration.
+        idx_of_max = worms['utility'].idxmax()
+        best_config = worms.loc[[idx_of_max], self.dimension_names]
+        config_to_suggest = Point.from_dataframe(best_config)
+        self.logger.debug(f"Suggesting: {str(config_to_suggest)} at random.")
+        # TODO: we might have to go for second or nth best if the projection won't work out. But then again if we were
+        # TODO: able to compute the utility function then the projection has worked out once before...
+        return self.parameter_adapter.unproject_point(config_to_suggest)
+
+    @trace()
+    def compute_utility(self, worms):
+        """ Computes utility function values for each worm.
+
+        Since some worm positions will produce a NaN, we need to keep producing new utility values for those.
+
+        :param worms:
+        :return:
+        """
+        unprojected_features = self.parameter_adapter.unproject_dataframe(worms[self.dimension_names], in_place=False)
+        utility_function_values = self.utility_function(unprojected_features.copy(deep=False))
+        worms['utility'] = utility_function_values
+        index_of_nans = worms.index.difference(utility_function_values.index)
+        # TODO: A better solution would be to give them random valid configs, and let them live.
+        # TODO: BUT avoid calling the utility function again for just a few samples - just let them hang on for an iteration.
+        worms.drop(index=index_of_nans, inplace=True)
+        worms.reset_index(drop=True, inplace=True)
+        return worms
+
+    @trace()
+    def run_iteration(self, worms: pd.DataFrame):
+
+        with traced(scope_name="numpy_matrix_operations"):
+            positions = worms[self.dimension_names].to_numpy()
+            # At this point many glowworms will have NaNs in their position vectors: for every column that's invalid.
+            # Glowworms with the same set of valid columns, belong to the same subgrids in the hypergrid, but glowworms
+            # with different set of valid columns belong to - essentially - different search spaces, and the idea of
+            # distance ceases to make sense. But their positions are all cast onto this really high dimensional space.
+            # How can we keep them apart?
+            #
+            # Here is the trick: glowworms should only see other glowworms in their own search space. One way to
+            # accomplish that is to fill in the NaNs with a value larger than the max_sensory_radius. Now, glowworms
+            # in different subgrids will never see each other (they can't see that far in this space), but glowworms in
+            # the same subgrids will have the same large placeholder in their invalid dimensions, so it will not contribute
+            # anything to the distance between them.
+            positions = np.nan_to_num(x=positions, copy=False, nan=2*self.optimizer_config.max_sensory_radius)
+
+            distances = euclidean_distances(positions, positions)
+            decision_radii = worms['decision_radius'].to_numpy().transpose()
+
+            # Subtract the sensory radius from each row. Everything in the row, that's negative is your neighbor (if they
+            # also have a higher luciferin level).
+            #
+            distances = (distances - decision_radii).transpose()
+
+            # Now let's compute the difference in luciferin. Numpy's broadcasting is hard to read, but fast and convenient.
+            # We are basically doing exactly the same thing with luciferin as with distances: whatever is left negative in
+            # your row is your neighbor (if they are also close enough).
+            #
+            luciferin = worms['luciferin'].to_numpy()
+            luciferin_diffs = luciferin[:, np.newaxis] - luciferin
+
+            # So worms are neighbors if both signs are negative.
+            #
+            distances_signs = np.sign(distances)
+            luciferin_signs = np.sign(luciferin_diffs)
+            summed_signs = distances_signs + luciferin_signs
+
+            # Now let's put together a matrix, such that in each row for each column we have either:
+            #  0 - if the worm in that column is not a neighbor (too far or too dim)
+            #  or luciferin difference between that neighbor and us.
+            #
+            unnormalized_probability = np.where(summed_signs == -2, -luciferin_diffs, 0)
+
+        # We will have to iterate over all rows anyway, to invoke the np.random.choice() since it operates on
+        # 1-D arrays so we might as well iterate over unnormalized probabilities, check if there is anything
+        # non-zero in there, select the target, compute, and take the step.
+        #
+        for row, unnormalized_probability_row in enumerate(unnormalized_probability):
+            row_sum = unnormalized_probability_row.sum()
+            num_neighbors = np.count_nonzero(unnormalized_probability_row)
+            if row_sum == 0:
+                # nobody is close enough and bright enough
+                continue
+            normalized_probability = unnormalized_probability_row / row_sum
+            col = np.random.choice(len(normalized_probability), size=1, p=normalized_probability)[0]
+            our_position = positions[row]
+            their_position = positions[col]
+            distance = distances[row][col]
+            step_unit_vector = (their_position - our_position) / distance
+            step = self.optimizer_config.step_size * step_unit_vector
+            our_new_position = our_position + step
+
+            # We only set the non-nan values in the worms dataframe. Remember the trick of setting nans to big values?
+            # This is undoing that trick to hide it from the caller.
+            # TODO: this ends up being pretty slow. See if we can improve.
+            #
+            is_nan = np.isnan(worms.loc[row, self.dimension_names].to_numpy())
+            our_new_position[is_nan] = np.nan
+            worms.loc[row, self.dimension_names] = our_new_position
+
+            current_decision_radius = decision_radii[row]
+            decision_radius_update = self.optimizer_config.decision_radius_adjustment_constant * \
+                                     (self.optimizer_config.desired_num_neighbors - num_neighbors)
+
+            new_decision_radius = min(
+                self.optimizer_config.max_sensory_radius,
+                max(0, current_decision_radius + decision_radius_update)
+            )
+            worms.loc[row, ['decision_radius']] = new_decision_radius
+        return worms