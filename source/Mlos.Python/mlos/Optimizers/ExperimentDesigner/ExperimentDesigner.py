--- conflicted
+++ resolved
@@ -1,119 +1,110 @@
-#
-# Copyright (c) Microsoft Corporation.
-# Licensed under the MIT License.
-#
-import numpy as np
-from mlos.Logger import create_logger
-<<<<<<< HEAD
-from mlos.Spaces import CategoricalDimension, ContinuousDimension, Point, SimpleHypergrid
-=======
->>>>>>> a3d8348c
-from mlos.Optimizers.RegressionModels.RegressionModel import RegressionModel
-from mlos.Optimizers.OptimizationProblem import OptimizationProblem
-from mlos.Spaces import CategoricalDimension, ContinuousDimension, Point, SimpleHypergrid
-from mlos.Spaces.Configs.ComponentConfigStore import ComponentConfigStore
-
-from .UtilityFunctionOptimizers.RandomSearchOptimizer import RandomSearchOptimizer, random_search_optimizer_config_store
-from .UtilityFunctionOptimizers.GlowWormSwarmOptimizer import GlowWormSwarmOptimizer, glow_worm_swarm_optimizer_config_store
-from .UtilityFunctions.ConfidenceBoundUtilityFunction import ConfidenceBoundUtilityFunction, confidence_bound_utility_function_config_store
-
-<<<<<<< HEAD
-from mlos.Spaces.Configs.ComponentConfigStore import ComponentConfigStore
-
-experiment_designer_config_store=ComponentConfigStore(
-=======
-
-experiment_designer_config_store = ComponentConfigStore(
->>>>>>> a3d8348c
-    parameter_space=SimpleHypergrid(
-        name='experiment_designer_config',
-        dimensions=[
-            CategoricalDimension('utility_function_implementation', values=[ConfidenceBoundUtilityFunction.__name__]),
-            CategoricalDimension('numeric_optimizer_implementation', values=[RandomSearchOptimizer.__name__, GlowWormSwarmOptimizer.__name__]),
-            ContinuousDimension('fraction_random_suggestions', min=0, max=1)
-        ]
-    ).join(
-        subgrid=confidence_bound_utility_function_config_store.parameter_space,
-        on_external_dimension=CategoricalDimension('utility_function_implementation', values=[ConfidenceBoundUtilityFunction.__name__])
-    ).join(
-        subgrid=random_search_optimizer_config_store.parameter_space,
-        on_external_dimension=CategoricalDimension('numeric_optimizer_implementation', values=[RandomSearchOptimizer.__name__])
-    ).join(
-        subgrid=glow_worm_swarm_optimizer_config_store.parameter_space,
-        on_external_dimension=CategoricalDimension('numeric_optimizer_implementation', values=[GlowWormSwarmOptimizer.__name__])
-    ),
-    default=Point(
-        utility_function_implementation=ConfidenceBoundUtilityFunction.__name__,
-        numeric_optimizer_implementation=RandomSearchOptimizer.__name__,
-        confidence_bound_utility_function_config=confidence_bound_utility_function_config_store.default,
-        random_search_optimizer_config=random_search_optimizer_config_store.default,
-        fraction_random_suggestions=0.5
-    )
-)
-
-class ExperimentDesigner:
-    """ Portion of a BayesianOptimizer concerned with Design of Experiments.
-
-    The two main components of a Bayesian Optimizer are:
-    * the surrogate model - responsible for fitting a regression function to try to predict some performance metric(s)
-        based on suggested config, and context information
-    * the experiment designer - responsible for suggesting the next configuration to try against the real system.
-
-    The experiment designer can be parameterized by the following:
-        1. The utility function - the surrogate model predicts performance (with uncertainty) for any given config.
-            The utility function indicates the value (or in other words: utility) of the predicted performance.
-
-        2. Utility function maximizer - being able to compute the utility function is insufficient. We must be able to
-            select a configuration that maximizes the utility function and to do that, we need an optimizer.
-            One way to think about it is to imagine a baby optimizer inside the big bayesian optimizer.
-
-    """
-
-    def __init__(
-            self,
-            designer_config: Point,
-            optimization_problem: OptimizationProblem,
-            surrogate_model: RegressionModel,
-            logger=None
-    ):
-        assert designer_config in experiment_designer_config_store.parameter_space
-
-        if logger is None:
-            logger = create_logger(self.__class__.__name__)
-        self.logger = logger
-
-        self.config = designer_config
-        self.optimization_problem = optimization_problem
-        self.surrogate_model = surrogate_model
-        self.rng = np.random.Generator(np.random.PCG64())
-
-        self.utility_function = ConfidenceBoundUtilityFunction(
-            function_config=self.config.confidence_bound_utility_function_config,
-            surrogate_model=self.surrogate_model,
-            minimize=self.optimization_problem.objectives[0].minimize,
-            logger=self.logger
-        )
-
-        if self.config.numeric_optimizer_implementation == RandomSearchOptimizer.__name__:
-            self.numeric_optimizer = RandomSearchOptimizer(
-                optimizer_config=self.config.random_search_optimizer_config,
-                optimization_problem=self.optimization_problem,
-                utility_function=self.utility_function,
-                logger=self.logger
-            )
-        elif self.config.numeric_optimizer_implementation == GlowWormSwarmOptimizer.__name__:
-            self.numeric_optimizer = GlowWormSwarmOptimizer(
-                optimizer_config=self.config.glow_worm_swarm_optimizer_config,
-                optimization_problem=self.optimization_problem,
-                utility_function=self.utility_function,
-                logger=self.logger
-            )
-
-    def suggest(self, context_values_dataframe=None, random=False):
-        self.logger.debug(f"Suggest(random={random})")
-        random_number = self.rng.random()
-        override_random = random_number < self.config.fraction_random_suggestions
-        random = random or override_random
-        if random:
-            return self.optimization_problem.parameter_space.random()
-        return self.numeric_optimizer.suggest(context_values_dataframe)
+#
+# Copyright (c) Microsoft Corporation.
+# Licensed under the MIT License.
+#
+import numpy as np
+from mlos.Logger import create_logger
+from mlos.Optimizers.RegressionModels.RegressionModel import RegressionModel
+from mlos.Optimizers.OptimizationProblem import OptimizationProblem
+from mlos.Spaces import CategoricalDimension, ContinuousDimension, Point, SimpleHypergrid
+from mlos.Spaces.Configs.ComponentConfigStore import ComponentConfigStore
+
+from .UtilityFunctionOptimizers.RandomSearchOptimizer import RandomSearchOptimizer, random_search_optimizer_config_store
+from .UtilityFunctionOptimizers.GlowWormSwarmOptimizer import GlowWormSwarmOptimizer, glow_worm_swarm_optimizer_config_store
+from .UtilityFunctions.ConfidenceBoundUtilityFunction import ConfidenceBoundUtilityFunction, confidence_bound_utility_function_config_store
+
+from mlos.Spaces.Configs.ComponentConfigStore import ComponentConfigStore
+
+experiment_designer_config_store = ComponentConfigStore(
+    parameter_space=SimpleHypergrid(
+        name='experiment_designer_config',
+        dimensions=[
+            CategoricalDimension('utility_function_implementation', values=[ConfidenceBoundUtilityFunction.__name__]),
+            CategoricalDimension('numeric_optimizer_implementation', values=[RandomSearchOptimizer.__name__, GlowWormSwarmOptimizer.__name__]),
+            ContinuousDimension('fraction_random_suggestions', min=0, max=1)
+        ]
+    ).join(
+        subgrid=confidence_bound_utility_function_config_store.parameter_space,
+        on_external_dimension=CategoricalDimension('utility_function_implementation', values=[ConfidenceBoundUtilityFunction.__name__])
+    ).join(
+        subgrid=random_search_optimizer_config_store.parameter_space,
+        on_external_dimension=CategoricalDimension('numeric_optimizer_implementation', values=[RandomSearchOptimizer.__name__])
+    ).join(
+        subgrid=glow_worm_swarm_optimizer_config_store.parameter_space,
+        on_external_dimension=CategoricalDimension('numeric_optimizer_implementation', values=[GlowWormSwarmOptimizer.__name__])
+    ),
+    default=Point(
+        utility_function_implementation=ConfidenceBoundUtilityFunction.__name__,
+        numeric_optimizer_implementation=RandomSearchOptimizer.__name__,
+        confidence_bound_utility_function_config=confidence_bound_utility_function_config_store.default,
+        random_search_optimizer_config=random_search_optimizer_config_store.default,
+        fraction_random_suggestions=0.5
+    )
+)
+
+class ExperimentDesigner:
+    """ Portion of a BayesianOptimizer concerned with Design of Experiments.
+
+    The two main components of a Bayesian Optimizer are:
+    * the surrogate model - responsible for fitting a regression function to try to predict some performance metric(s)
+        based on suggested config, and context information
+    * the experiment designer - responsible for suggesting the next configuration to try against the real system.
+
+    The experiment designer can be parameterized by the following:
+        1. The utility function - the surrogate model predicts performance (with uncertainty) for any given config.
+            The utility function indicates the value (or in other words: utility) of the predicted performance.
+
+        2. Utility function maximizer - being able to compute the utility function is insufficient. We must be able to
+            select a configuration that maximizes the utility function and to do that, we need an optimizer.
+            One way to think about it is to imagine a baby optimizer inside the big bayesian optimizer.
+
+    """
+
+    def __init__(
+            self,
+            designer_config: Point,
+            optimization_problem: OptimizationProblem,
+            surrogate_model: RegressionModel,
+            logger=None
+    ):
+        assert designer_config in experiment_designer_config_store.parameter_space
+
+        if logger is None:
+            logger = create_logger(self.__class__.__name__)
+        self.logger = logger
+
+        self.config = designer_config
+        self.optimization_problem = optimization_problem
+        self.surrogate_model = surrogate_model
+        self.rng = np.random.Generator(np.random.PCG64())
+
+        self.utility_function = ConfidenceBoundUtilityFunction(
+            function_config=self.config.confidence_bound_utility_function_config,
+            surrogate_model=self.surrogate_model,
+            minimize=self.optimization_problem.objectives[0].minimize,
+            logger=self.logger
+        )
+
+        if self.config.numeric_optimizer_implementation == RandomSearchOptimizer.__name__:
+            self.numeric_optimizer = RandomSearchOptimizer(
+                optimizer_config=self.config.random_search_optimizer_config,
+                optimization_problem=self.optimization_problem,
+                utility_function=self.utility_function,
+                logger=self.logger
+            )
+        elif self.config.numeric_optimizer_implementation == GlowWormSwarmOptimizer.__name__:
+            self.numeric_optimizer = GlowWormSwarmOptimizer(
+                optimizer_config=self.config.glow_worm_swarm_optimizer_config,
+                optimization_problem=self.optimization_problem,
+                utility_function=self.utility_function,
+                logger=self.logger
+            )
+
+    def suggest(self, context_values_dataframe=None, random=False):
+        self.logger.debug(f"Suggest(random={random})")
+        random_number = self.rng.random()
+        override_random = random_number < self.config.fraction_random_suggestions
+        random = random or override_random
+        if random:
+            return self.optimization_problem.parameter_space.random()
+        return self.numeric_optimizer.suggest(context_values_dataframe)